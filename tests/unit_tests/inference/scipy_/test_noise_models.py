# standard library imports
import unittest

# third party imports
from scipy import stats
import numpy as np

# local imports
from probeye.definition.sensor import Sensor
from probeye.inference.scipy_.noise_models import NormalNoise


class TestProblem(unittest.TestCase):
    def test_normal_noise_init(self):
        x_test = np.linspace(0.0, 1.0, 10)
        osensor = Sensor("y", x=x_test)
        with self.assertRaises(ValueError):
<<<<<<< HEAD
            NormalNoise([{'s': 'std'}, 'l_corr'], osensor, corr_static='x',
                        corr_model='wrong model spec', noise_type='additive')
=======
            NormalNoise(
                osensor,
                prms_def=[{"s": "std"}, "l_corr"],
                corr="x",
                corr_model="wrong model spec",
                noise_type="additive",
            )

>>>>>>> c7df033e

if __name__ == "__main__":
    unittest.main()<|MERGE_RESOLUTION|>--- conflicted
+++ resolved
@@ -15,19 +15,8 @@
         x_test = np.linspace(0.0, 1.0, 10)
         osensor = Sensor("y", x=x_test)
         with self.assertRaises(ValueError):
-<<<<<<< HEAD
             NormalNoise([{'s': 'std'}, 'l_corr'], osensor, corr_static='x',
                         corr_model='wrong model spec', noise_type='additive')
-=======
-            NormalNoise(
-                osensor,
-                prms_def=[{"s": "std"}, "l_corr"],
-                corr="x",
-                corr_model="wrong model spec",
-                noise_type="additive",
-            )
-
->>>>>>> c7df033e
 
 if __name__ == "__main__":
     unittest.main()