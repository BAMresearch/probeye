--- conflicted
+++ resolved
@@ -9,11 +9,7 @@
 from probeye.definition.forward_model import ForwardModelBase
 from probeye.definition.sensor import Sensor
 from probeye.definition.inference_problem import InferenceProblem
-<<<<<<< HEAD
 from probeye.definition.likelihood_model import GaussianLikelihoodModel
-=======
-from probeye.definition.likelihood_model import NormalNoiseModel
->>>>>>> c176cdb0
 from probeye.inference.emcee_.solver import EmceeSolver
 
 
@@ -40,36 +36,31 @@
         problem.add_forward_model(
             "LinRe", LinRe(["a", "b"], [Sensor("x")], [Sensor("y")])
         )
-<<<<<<< HEAD
-        problem.add_likelihood_model(
-            GaussianLikelihoodModel({"sigma": "std_model"}, sensors=Sensor("y"))
-        )
-=======
->>>>>>> c176cdb0
 
         # generate and add some simple test data
-        n_tests = 5000
-        true = {"a": 0.3, "b": -0.2, "sigma": 0.1}
+        n_tests, a_true, b_true, sigma_true = 5000, 0.3, -0.2, 0.1
         x_test = np.linspace(0.0, 1.0, n_tests)
-        y_true = true["a"] * x_test + true["b"]
-        y_test = np.random.normal(loc=y_true, scale=true["sigma"])
+        y_true = a_true * x_test + b_true
+        y_test = np.random.normal(loc=y_true, scale=sigma_true)
         problem.add_experiment(
             f"Tests", fwd_model_name="LinRe", sensor_values={"x": x_test, "y": y_test}
         )
 
-        # add likelihood model
+        # add the likelihood model
         problem.add_likelihood_model(
-            NormalNoiseModel({"sigma": "std"}, sensors=Sensor("y"))
+            GaussianLikelihoodModel({"sigma": "std_model"}, sensors=Sensor("y"))
         )
 
         # run the emcee solver with deactivated output
         logging.root.disabled = True
         emcee_solver = EmceeSolver(problem, show_progress=False, seed=6174)
-        emcee_solver.run_mcmc(n_walkers=20, n_steps=200, vectorize=False)
-
-        sample_means = emcee_solver.summary["mean"]
-        for parameter, true_value in true.items():
-            self.assertAlmostEqual(sample_means[parameter], true_value, delta=0.01)
+        _ = emcee_solver.run_mcmc(n_walkers=20, n_steps=200, vectorize=False)
+        # summary = run_emcee_postprocessing(problem, emcee_sampler,
+        #                                    show_progress=True)
+        # sample_means = summary['mean']
+        # for mean, mean_true\
+        #         in zip(sample_means, [a_true, b_true, sigma_true]):
+        #     self.assertAlmostEqual(mean, mean_true, delta=0.01)
 
 
 if __name__ == "__main__":
