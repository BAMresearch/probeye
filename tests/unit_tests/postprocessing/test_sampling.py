# standard library imports
import unittest

# local imports
from probeye.definition.inference_problem import InferenceProblem
from probeye.postprocessing.sampling import create_pair_plot
from probeye.postprocessing.sampling import create_posterior_plot
from probeye.postprocessing.sampling import create_trace_plot


class TestProblem(unittest.TestCase):
    def test_not_implemented_pair_plot(self):
        # check for currently not implemented plotting frameworks
        p = InferenceProblem("TestProblem")
        p.add_parameter("a", "model", prior=("normal", {"loc": 0, "scale": 1}))
        # only one parameter given (no error, just warning)
        create_pair_plot(None, p, plot_with="arviz")
        # add another parameter to have a valid setup
        p.add_parameter("b", "model", prior=("normal", {"loc": 0, "scale": 1}))
        with self.assertRaises(NotImplementedError):
<<<<<<< HEAD
            # noinspection PyTypeChecker
            create_pair_plot(None, None, plot_with="seaborn")
        with self.assertRaises(NotImplementedError):
            # noinspection PyTypeChecker
            create_pair_plot(None, None, plot_with="matplotlib")
        with self.assertRaises(RuntimeError):
            # noinspection PyTypeChecker
            create_pair_plot(None, None, plot_with="other package")
=======
            create_pair_plot(None, p, plot_with="seaborn")
        with self.assertRaises(NotImplementedError):
            create_pair_plot(None, p, plot_with="matplotlib")
        with self.assertRaises(RuntimeError):
            create_pair_plot(None, p, plot_with="other package")
>>>>>>> c176cdb0

    def test_not_implemented_create_posterior_plot(self):
        # check for currently not implemented plotting frameworks
        p = InferenceProblem("TestProblem")
        with self.assertRaises(NotImplementedError):
<<<<<<< HEAD
            # noinspection PyTypeChecker
            create_posterior_plot(None, None, plot_with="seaborn")
        with self.assertRaises(NotImplementedError):
            # noinspection PyTypeChecker
            create_posterior_plot(None, None, plot_with="matplotlib")
        with self.assertRaises(RuntimeError):
            # noinspection PyTypeChecker
            create_posterior_plot(None, None, plot_with="other package")
=======
            create_posterior_plot(None, p, plot_with="seaborn")
        with self.assertRaises(NotImplementedError):
            create_posterior_plot(None, p, plot_with="matplotlib")
        with self.assertRaises(RuntimeError):
            create_posterior_plot(None, p, plot_with="other package")
>>>>>>> c176cdb0

    def test_not_implemented_create_trace_plot(self):
        # check for currently not implemented plotting frameworks
        p = InferenceProblem("TestProblem")
        with self.assertRaises(NotImplementedError):
<<<<<<< HEAD
            # noinspection PyTypeChecker
            create_trace_plot(None, None, plot_with="seaborn")
        with self.assertRaises(NotImplementedError):
            # noinspection PyTypeChecker
            create_trace_plot(None, None, plot_with="matplotlib")
        with self.assertRaises(RuntimeError):
            # noinspection PyTypeChecker
            create_trace_plot(None, None, plot_with="other package")
=======
            create_trace_plot(None, p, plot_with="seaborn")
        with self.assertRaises(NotImplementedError):
            create_trace_plot(None, p, plot_with="matplotlib")
        with self.assertRaises(RuntimeError):
            create_trace_plot(None, p, plot_with="other package")
>>>>>>> c176cdb0


if __name__ == "__main__":
    unittest.main()<|MERGE_RESOLUTION|>--- conflicted
+++ resolved
@@ -18,64 +18,31 @@
         # add another parameter to have a valid setup
         p.add_parameter("b", "model", prior=("normal", {"loc": 0, "scale": 1}))
         with self.assertRaises(NotImplementedError):
-<<<<<<< HEAD
-            # noinspection PyTypeChecker
-            create_pair_plot(None, None, plot_with="seaborn")
-        with self.assertRaises(NotImplementedError):
-            # noinspection PyTypeChecker
-            create_pair_plot(None, None, plot_with="matplotlib")
-        with self.assertRaises(RuntimeError):
-            # noinspection PyTypeChecker
-            create_pair_plot(None, None, plot_with="other package")
-=======
             create_pair_plot(None, p, plot_with="seaborn")
         with self.assertRaises(NotImplementedError):
             create_pair_plot(None, p, plot_with="matplotlib")
         with self.assertRaises(RuntimeError):
             create_pair_plot(None, p, plot_with="other package")
->>>>>>> c176cdb0
 
     def test_not_implemented_create_posterior_plot(self):
         # check for currently not implemented plotting frameworks
         p = InferenceProblem("TestProblem")
         with self.assertRaises(NotImplementedError):
-<<<<<<< HEAD
-            # noinspection PyTypeChecker
-            create_posterior_plot(None, None, plot_with="seaborn")
-        with self.assertRaises(NotImplementedError):
-            # noinspection PyTypeChecker
-            create_posterior_plot(None, None, plot_with="matplotlib")
-        with self.assertRaises(RuntimeError):
-            # noinspection PyTypeChecker
-            create_posterior_plot(None, None, plot_with="other package")
-=======
             create_posterior_plot(None, p, plot_with="seaborn")
         with self.assertRaises(NotImplementedError):
             create_posterior_plot(None, p, plot_with="matplotlib")
         with self.assertRaises(RuntimeError):
             create_posterior_plot(None, p, plot_with="other package")
->>>>>>> c176cdb0
 
     def test_not_implemented_create_trace_plot(self):
         # check for currently not implemented plotting frameworks
         p = InferenceProblem("TestProblem")
         with self.assertRaises(NotImplementedError):
-<<<<<<< HEAD
-            # noinspection PyTypeChecker
-            create_trace_plot(None, None, plot_with="seaborn")
-        with self.assertRaises(NotImplementedError):
-            # noinspection PyTypeChecker
-            create_trace_plot(None, None, plot_with="matplotlib")
-        with self.assertRaises(RuntimeError):
-            # noinspection PyTypeChecker
-            create_trace_plot(None, None, plot_with="other package")
-=======
             create_trace_plot(None, p, plot_with="seaborn")
         with self.assertRaises(NotImplementedError):
             create_trace_plot(None, p, plot_with="matplotlib")
         with self.assertRaises(RuntimeError):
             create_trace_plot(None, p, plot_with="other package")
->>>>>>> c176cdb0
 
 
 if __name__ == "__main__":
