--- conflicted
+++ resolved
@@ -5,15 +5,9 @@
 while x and t represent position and time respectively. From the three model parameters
 A and B are latent ones while c is a constant. Measurements are made at three different
 positions (x-values) each of which is associated with an own zero-mean, uncorrelated
-<<<<<<< HEAD
 normal error model with the standard deviations to infer. This results in five latent
 parameters (parameters to be inferred). The problem is solved via max likelihood
-estimation and via sampling using emcee and pyro.
-=======
-normal noise model with the std. deviations to infer. This results in five latent
-parameters (parameters to infer). The problem is solved via max likelihood estimation
-and via sampling using emcee, pyro and dynesty.
->>>>>>> c176cdb0
+estimation and via sampling using emcee, pyro and dynesty.
 """
 
 # standard library imports
@@ -26,11 +20,7 @@
 from probeye.definition.inference_problem import InferenceProblem
 from probeye.definition.forward_model import ForwardModelBase
 from probeye.definition.sensor import Sensor
-<<<<<<< HEAD
 from probeye.definition.likelihood_model import GaussianLikelihoodModel
-=======
-from probeye.definition.likelihood_model import NormalNoiseModel
->>>>>>> c176cdb0
 
 # local imports (testing related)
 from tests.integration_tests.subroutines import run_inference_engines
@@ -189,20 +179,6 @@
         )
         problem.add_forward_model("LinearModel", linear_model)
 
-<<<<<<< HEAD
-        # add the likelihood models to the problem
-        problem.add_likelihood_model(
-            GaussianLikelihoodModel(prms_def={"sigma_1": "std_model"}, sensors=osensor1)
-        )
-        problem.add_likelihood_model(
-            GaussianLikelihoodModel(prms_def={"sigma_2": "std_model"}, sensors=osensor2)
-        )
-        problem.add_likelihood_model(
-            GaussianLikelihoodModel(prms_def={"sigma_3": "std_model"}, sensors=osensor3)
-        )
-
-=======
->>>>>>> c176cdb0
         # ============================================================================ #
         #                    Add test data to the Inference Problem                    #
         # ============================================================================ #
@@ -237,13 +213,13 @@
 
         # add the noise models to the problem
         problem.add_likelihood_model(
-            NormalNoiseModel(prms_def={"sigma_1": "std"}, sensors=osensor1)
+            GaussianLikelihoodModel(prms_def={"sigma_1": "std_model"}, sensors=osensor1)
         )
         problem.add_likelihood_model(
-            NormalNoiseModel(prms_def={"sigma_2": "std"}, sensors=osensor2)
+            GaussianLikelihoodModel(prms_def={"sigma_2": "std_model"}, sensors=osensor2)
         )
         problem.add_likelihood_model(
-            NormalNoiseModel(prms_def={"sigma_3": "std"}, sensors=osensor3)
+            GaussianLikelihoodModel(prms_def={"sigma_3": "std_model"}, sensors=osensor3)
         )
 
         # give problem overview
