"""
Linear regression example with spatial correlation model
----------------------------------------------------------------------------------------
The n data points (y1, y2, ..., yn) generated for this example are sampled from an
n-variate normal distribution with mean values given by yi = a * xi + b with a, b being
the model parameters and x1, x2, ..., xi, ..., xn being predefined spatial x-coordinates
ranging from 0 to 1. The data points (y1, y2, ..., yn) are not independent but
correlated. The corresponding covariance matrix is defined based on an exponential
correlation function parameterized by the const standard deviation sigma of the
n-variate normal distribution and a correlation length l_corr. Hence, the full model has
four parameters a, b, sigma, l_corr, all of which are inferred in this example using
via maximum likelihood estimation and via sampling using emcee and dynesty.
"""

# standard library
import unittest

# third party imports
import numpy as np
import matplotlib.pyplot as plt

# local imports (problem definition)
from probeye.definition.inference_problem import InferenceProblem
from probeye.definition.forward_model import ForwardModelBase
from probeye.definition.sensor import Sensor
<<<<<<< HEAD
from probeye.definition.likelihood_model import GaussianLikelihoodModel
=======
from probeye.definition.likelihood_model import NormalNoiseModel
>>>>>>> c176cdb0

# local imports (testing related)
from tests.integration_tests.subroutines import run_inference_engines
from probeye.inference.scipy_.correlation_models import (
    SpatiotemporalExponentialCorrelationModel,
)


class TestProblem(unittest.TestCase):
    def test_spatial_correlation(
        self,
        n_steps: int = 200,
        n_initial_steps: int = 100,
        n_walkers: int = 20,
        plot: bool = False,
        show_progress: bool = False,
        run_scipy: bool = True,
        run_emcee: bool = True,
        run_torch: bool = False,
        run_dynesty: bool = True,
    ):
        """
        Integration test for the problem described at the top of this file.

        Parameters
        ----------
        n_steps
            Number of steps (samples) to run. Note that the default number is rather low
            just so the test does not take too long.
        n_initial_steps
            Number of steps for initial (burn-in) sampling.
        n_walkers
            Number of walkers used by the estimator.
        plot
            If True, the data and the posterior distributions are plotted. This is
            deactivated by default, so that the test does not stop until the generated
            plots are closed.
        show_progress
            If True, progress-bars will be shown, if available.
        run_scipy
            If True, the problem is solved with scipy (maximum likelihood est).
            Otherwise, no maximum likelihood estimate is derived.
        run_emcee
            If True, the problem is solved with the emcee solver. Otherwise, the emcee
            solver will not be used.
        run_torch
            If True, the problem is solved with the pyro/torch_ solver. Otherwise, the
            pyro/torch_ solver will not be used.
        run_dynesty
            If True, the problem is solved with the dynesty solver. Otherwise, the
            dynesty solver will not be used.
        """

        if run_torch:
            raise RuntimeError(
                "The pyro-solver is not available yet for forward models including "
                "correlations."
            )

        # ============================================================================ #
        #                              Set numeric values                              #
        # ============================================================================ #

        # 'true' value of a, and its normal prior parameters
        a_true = 2.5
        loc_a = 2.0
        scale_a = 1.0

        # 'true' value of b, and its normal prior parameters
        b_true = 1.7
        loc_b = 1.0
        scale_b = 1.0

        # 'true' value of additive error sd, and its uniform prior parameters
        sigma = 0.5
        low_sigma = 0.1
        high_sigma = 0.8

        # 'true' value of correlation length, and its uniform prior parameters
        l_corr = 0.05
        low_l_corr = 0.001
        high_l_corr = 0.2

        # settings for the data generation
        n_experiments = 8
        n_points = 50
        seed = 1

        # ============================================================================ #
        #                           Define the Forward Model                           #
        # ============================================================================ #

        class LinearModel(ForwardModelBase):
            def response(self, inp: dict) -> dict:
                a = inp["a"]
                b = inp["b"]
                response = {}
                for os in self.output_sensors:
                    response[os.name] = a * os.x.flatten() + b
                return response

        # ============================================================================ #
        #                         Define the Inference Problem                         #
        # ============================================================================ #

        # initialize the inference problem with a useful name; note that the name will
        # only be stored as an attribute of the InferenceProblem and is not important
        # for the problem itself; can be useful when dealing with multiple problems
        problem = InferenceProblem("Linear regression with normal additive error")

        # add all parameters to the problem; the first argument states the parameter's
        # global name (here: 'a', 'b' and 'sigma'); the second argument defines the
        # parameter type (three options: 'model' for parameter's of the forward model,
        # 'prior' for prior parameters and 'likelihood' for parameters of the likelihood
        # model); the 'info'-argument is a short description string used for logging,
        # and the tex-argument gives a tex-string of the parameter used for plotting;
        # finally, the prior-argument specifies the parameter's prior; note that this
        # definition of a prior will result in the initialization of constant parameters
        # of type 'prior' in the background
        problem.add_parameter(
            "a",
            "model",
            tex="$a$",
            info="Slope of the graph",
            prior=("normal", {"loc": loc_a, "scale": scale_a}),
        )
        problem.add_parameter(
            "b",
            "model",
            info="Intersection of graph with y-axis",
            tex="$b$",
            prior=("normal", {"loc": loc_b, "scale": scale_b}),
        )
        problem.add_parameter(
            "sigma",
            "likelihood",
            tex=r"$\sigma$",
            info="Standard deviation, of zero-mean additive model error",
            prior=("uniform", {"low": low_sigma, "high": high_sigma}),
        )
        problem.add_parameter(
            "l_corr",
            "likelihood",
            tex=r"$l_\mathrm{corr}$",
            info="Correlation length of correlation model",
            prior=("uniform", {"low": low_l_corr, "high": high_l_corr}),
        )
        problem.add_parameter("std_meas", "likelihood", const=0.1)

        # add the forward model to the problem; note that the first positional argument
        # [{'a': 'm'}, 'b'] passed to LinearModel defines the forward model's parameters
        # by name via a list with elements structured like {<global parameter name>:
        # <local parameter name>}; a global name is a name introduced by problem.
        # add_parameter, while a local name is a name used in the response-method of the
        # forward model class (see the class LinearModel above); note that the use of
        # the local parameter name 'm' for the global parameter 'a' is added here only
        # to highlight the possibility of this feature; it is not necessary at all here;
        # whenever forward model's parameter has a similar local and global name (which
        # should be the case most of the times), one doesn't have to use the verbose
        # notation  {<global parameter name>: <local parameter name>} but can instead
        # just write the parameter's (global=local) name, like it is done with the
        # forward model's parameter 'b' below
        x_test = np.linspace(0.0, 1.0, n_points)
        osensor = Sensor("y", x=x_test, z=x_test)
        linear_model = LinearModel(["a", "b"], [], [osensor])
        problem.add_forward_model("LinearModel", linear_model)

        # ============================================================================ #
        #                    Add test data to the Inference Problem                    #
        # ============================================================================ #

        # data-generation; first create the true values without an error model; these
        # 'true' values will be the mean values for sampling from a multivariate normal
        # distribution that accounts for the intended correlation
        np.random.seed(seed)
        y_true = linear_model({"a": a_true, "b": b_true})[osensor.name]

        # create the covariance matrix (this is just for the test data generation)
        x_position_array = np.tile(
            osensor.x.reshape((n_points, -1)), n_points  # type: ignore
        )
        position_arrays = {"x": x_position_array}
        correlation_model = SpatiotemporalExponentialCorrelationModel(position_arrays)
        cov = correlation_model({"std": sigma, "l_corr": l_corr})

        # now generate the noisy test data including correlations; we assume here that
        # there are n_experiments test series
        for i in range(n_experiments):
            exp_name = f"Test_{i}"
            y_test = np.random.multivariate_normal(mean=y_true, cov=cov)
            problem.add_experiment(
                exp_name,
                fwd_model_name="LinearModel",
                sensor_values={osensor.name: y_test},
            )
            # add the likelihood model to the problem
            likelihood_model = GaussianLikelihoodModel(
                prms_def=[
                    {"sigma": "std_model"},
                    "l_corr",
                    {"std_meas": "std_measurement"},
                ],
                sensors=osensor,
                correlation_variables="xz",
                correlation_model="exp",
                experiment_names=exp_name,
                additive_model_error=False,
                multiplicative_model_error=True,
                additive_measurement_error=True,
            )
            problem.add_likelihood_model(likelihood_model)
            if plot:
                plt.scatter(
                    x_test, y_test, label=f"measured data (test {i+1})", s=10, zorder=10
                )
        # finish the plot
        if plot:
            plt.plot(x_test, y_true, label="true model", c="black", linewidth=3)
            plt.xlabel("x")
            plt.ylabel(osensor.name)
            plt.legend()
            plt.tight_layout()
            plt.draw()  # plt.draw() does not stop execution

        # ============================================================================ #
        #                              Add noise model(s)                              #
        # ============================================================================ #

        # add the noise model to the problem
        noise_model = NormalNoiseModel(
            sensors=osensor,
            corr="x",
            corr_model="exp",
            prms_def=[{"sigma": "std"}, "l_corr"],
        )
        problem.add_likelihood_model(noise_model)

        # give problem overview
        problem.info()

        # ============================================================================ #
        #                    Solve problem with inference engine(s)                    #
        # ============================================================================ #

        # this routine is imported from another script because it it used by all
        # integration tests in the same way
        true_values = {"a": a_true, "b": b_true, "sigma": sigma, "l_corr": l_corr}
        run_inference_engines(
            problem,
            true_values=true_values,
            n_steps=n_steps,
            n_initial_steps=n_initial_steps,
            n_walkers=n_walkers,
            plot=plot,
            show_progress=show_progress,
            run_scipy=run_scipy,
            run_emcee=run_emcee,
            run_torch=run_torch,
            run_dynesty=run_dynesty,
        )


if __name__ == "__main__":
    unittest.main()<|MERGE_RESOLUTION|>--- conflicted
+++ resolved
@@ -9,7 +9,7 @@
 correlation function parameterized by the const standard deviation sigma of the
 n-variate normal distribution and a correlation length l_corr. Hence, the full model has
 four parameters a, b, sigma, l_corr, all of which are inferred in this example using
-via maximum likelihood estimation and via sampling using emcee and dynesty.
+emcee-sampling.
 """
 
 # standard library
@@ -23,11 +23,7 @@
 from probeye.definition.inference_problem import InferenceProblem
 from probeye.definition.forward_model import ForwardModelBase
 from probeye.definition.sensor import Sensor
-<<<<<<< HEAD
 from probeye.definition.likelihood_model import GaussianLikelihoodModel
-=======
-from probeye.definition.likelihood_model import NormalNoiseModel
->>>>>>> c176cdb0
 
 # local imports (testing related)
 from tests.integration_tests.subroutines import run_inference_engines
@@ -47,11 +43,9 @@
         run_scipy: bool = True,
         run_emcee: bool = True,
         run_torch: bool = False,
-        run_dynesty: bool = True,
     ):
         """
         Integration test for the problem described at the top of this file.
-
         Parameters
         ----------
         n_steps
@@ -76,9 +70,6 @@
         run_torch
             If True, the problem is solved with the pyro/torch_ solver. Otherwise, the
             pyro/torch_ solver will not be used.
-        run_dynesty
-            If True, the problem is solved with the dynesty solver. Otherwise, the
-            dynesty solver will not be used.
         """
 
         if run_torch:
@@ -223,22 +214,6 @@
                 fwd_model_name="LinearModel",
                 sensor_values={osensor.name: y_test},
             )
-            # add the likelihood model to the problem
-            likelihood_model = GaussianLikelihoodModel(
-                prms_def=[
-                    {"sigma": "std_model"},
-                    "l_corr",
-                    {"std_meas": "std_measurement"},
-                ],
-                sensors=osensor,
-                correlation_variables="xz",
-                correlation_model="exp",
-                experiment_names=exp_name,
-                additive_model_error=False,
-                multiplicative_model_error=True,
-                additive_measurement_error=True,
-            )
-            problem.add_likelihood_model(likelihood_model)
             if plot:
                 plt.scatter(
                     x_test, y_test, label=f"measured data (test {i+1})", s=10, zorder=10
@@ -256,17 +231,24 @@
         #                              Add noise model(s)                              #
         # ============================================================================ #
 
-        # add the noise model to the problem
-        noise_model = NormalNoiseModel(
-            sensors=osensor,
-            corr="x",
-            corr_model="exp",
-            prms_def=[{"sigma": "std"}, "l_corr"],
-        )
-        problem.add_likelihood_model(noise_model)
-
-        # give problem overview
-        problem.info()
+        for i in range(n_experiments):
+            exp_name = f"Test_{i}"
+            # add the likelihood model to the problem
+            likelihood_model = GaussianLikelihoodModel(
+                prms_def=[
+                    {"sigma": "std_model"},
+                    "l_corr",
+                    {"std_meas": "std_measurement"},
+                ],
+                sensors=osensor,
+                correlation_variables="xz",
+                correlation_model="exp",
+                experiment_names=exp_name,
+                additive_model_error=True,
+                multiplicative_model_error=False,
+                additive_measurement_error=True,
+            )
+            problem.add_likelihood_model(likelihood_model)
 
         # ============================================================================ #
         #                    Solve problem with inference engine(s)                    #
@@ -286,7 +268,6 @@
             run_scipy=run_scipy,
             run_emcee=run_emcee,
             run_torch=run_torch,
-            run_dynesty=run_dynesty,
         )
 
 
