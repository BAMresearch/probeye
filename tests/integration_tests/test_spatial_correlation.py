"""
Linear regression example with spatial correlation model
----------------------------------------------------------------------------------------
The n data points (y1, y2, ..., yn) generated for this example are sampled from an
n-variate normal distribution with mean values given by yi = a * xi + b with a, b being
the model parameters and x1, x2, ..., xi, ..., xn being predefined spatial x-coordinates
ranging from 0 to 1. The data points (y1, y2, ..., yn) are not independent but
correlated. The corresponding covariance matrix is defined based on an exponential
correlation function parameterized by the const standard deviation sigma of the
n-variate normal distribution and a correlation length l_corr. Hence, the full model has
four parameters a, b, sigma, l_corr, all of which are inferred in this example using
emcee-sampling.
"""

# standard library
import unittest

# third party imports
import numpy as np
import matplotlib.pyplot as plt

# local imports (problem definition)
from probeye.definition.inference_problem import InferenceProblem
from probeye.definition.forward_model import ForwardModelBase
from probeye.definition.sensor import Sensor
from probeye.definition.noise_model import NormalNoiseModel

# local imports (testing related)
from tests.integration_tests.subroutines import run_inference_engines
<<<<<<< HEAD
from probeye.inference.scipy_.correlation_models import \
    SpatiotemporalExponentialCorrelationModel


class TestProblem(unittest.TestCase):

    def test_spatial_correlation(self, n_steps=200, n_initial_steps=100,
                                 n_walkers=20, plot=False, show_progress=False,
                                 run_scipy=True, run_emcee=True, run_torch=False):
=======
from probeye.inference.scipy_.correlation_models import (
    SpatialExponentialCorrelationModel,
)


class TestProblem(unittest.TestCase):
    def test_spatial_correlation(
        self,
        n_steps: int = 200,
        n_initial_steps: int = 100,
        n_walkers: int = 20,
        plot: bool = False,
        show_progress: bool = False,
        run_scipy: bool = True,
        run_emcee: bool = True,
        run_torch: bool = False,
    ):
>>>>>>> c7df033e
        """
        Integration test for the problem described at the top of this file.

        Parameters
        ----------
        n_steps
            Number of steps (samples) to run. Note that the default number is rather low
            just so the test does not take too long.
        n_initial_steps
            Number of steps for initial (burn-in) sampling.
        n_walkers
            Number of walkers used by the estimator.
        plot
            If True, the data and the posterior distributions are plotted. This is
            deactivated by default, so that the test does not stop until the generated
            plots are closed.
        show_progress
            If True, progress-bars will be shown, if available.
        run_scipy
            If True, the problem is solved with scipy (maximum likelihood est).
            Otherwise, no maximum likelihood estimate is derived.
        run_emcee
            If True, the problem is solved with the emcee solver. Otherwise, the emcee
            solver will not be used.
        run_torch
            If True, the problem is solved with the pyro/torch_ solver. Otherwise, the
            pyro/torch_ solver will not be used.
        """

        if run_torch:
            raise RuntimeError(
                "The pyro-solver is not available yet for forward models including "
                "correlations."
            )

        # ============================================================================ #
        #                              Set numeric values                              #
        # ============================================================================ #

        # 'true' value of a, and its normal prior parameters
        a_true = 2.5
        loc_a = 2.0
        scale_a = 1.0

        # 'true' value of b, and its normal prior parameters
        b_true = 1.7
        loc_b = 1.0
        scale_b = 1.0

        # 'true' value of noise sd, and its uniform prior parameters
        sigma = 0.5
        low_sigma = 0.1
        high_sigma = 0.8

        # 'true' value of correlation length, and its uniform prior parameters
        l_corr = 0.05
        low_l_corr = 0.001
        high_l_corr = 0.2

        # settings for the data generation
        n_experiments = 8
        n_points = 50
        seed = 1

        # ============================================================================ #
        #                           Define the Forward Model                           #
        # ============================================================================ #

        class LinearModel(ForwardModelBase):
            def response(self, inp: dict) -> dict:
                a = inp["a"]
                b = inp["b"]
                response = {}
                for os in self.output_sensors:
                    response[os.name] = a * os.x.flatten() + b
                return response

        # ============================================================================ #
        #                         Define the Inference Problem                         #
        # ============================================================================ #

        # initialize the inference problem with a useful name; note that the name will
        # only be stored as an attribute of the InferenceProblem and is not important
        # for the problem itself; can be useful when dealing with multiple problems
        problem = InferenceProblem("Linear regression with normal noise")

        # add all parameters to the problem; the first argument states the parameter's
        # global name (here: 'a', 'b' and 'sigma'); the second argument defines the
        # parameter type (three options: 'model' for parameter's of the forward model,
        # 'prior' for prior parameters and 'noise' for parameters of the noise model);
        # the 'info'-argument is a short description string used for logging, and the
        # tex-argument gives a tex-string of the parameter used for plotting; finally,
        # the prior-argument specifies the parameter's prior; note that this definition
        # of a prior will result in the initialization of constant parameters of type
        # 'prior' in the background
        problem.add_parameter(
            "a",
            "model",
            tex="$a$",
            info="Slope of the graph",
            prior=("normal", {"loc": loc_a, "scale": scale_a}),
        )
        problem.add_parameter(
            "b",
            "model",
            info="Intersection of graph with y-axis",
            tex="$b$",
            prior=("normal", {"loc": loc_b, "scale": scale_b}),
        )
        problem.add_parameter(
            "sigma",
            "noise",
            tex=r"$\sigma$",
            info="Std. dev, of 0-mean noise model",
            prior=("uniform", {"low": low_sigma, "high": high_sigma}),
        )
        problem.add_parameter(
            "l_corr",
            "noise",
            tex=r"$l_\mathrm{corr}$",
            info="Correlation length of correlation model",
            prior=("uniform", {"low": low_l_corr, "high": high_l_corr}),
        )

        # add the forward model to the problem; note that the first positional argument
        # [{'a': 'm'}, 'b'] passed to LinearModel defines the forward model's parameters
        # by name via a list with elements structured like {<global parameter name>:
        # <local parameter name>}; a global name is a name introduced by problem.
        # add_parameter, while a local name is a name used in the response-method of the
        # forward model class (see the class LinearModel above); note that the use of
        # the local parameter name 'm' for the global parameter 'a' is added here only
        # to highlight the possibility of this feature; it is not necessary at all here;
        # whenever forward model's parameter has a similar local and global name (which
        # should be the case most of the times), one doesn't have to use the verbose
        # notation  {<global parameter name>: <local parameter name>} but can instead
        # just write the parameter's (global=local) name, like it is done with the
        # forward model's parameter 'b' below
        x_test = np.linspace(0.0, 1.0, n_points)
        osensor = Sensor("y", x=x_test)
        linear_model = LinearModel(["a", "b"], [], [osensor])
        problem.add_forward_model("LinearModel", linear_model)

<<<<<<< HEAD
        # ==================================================================== #
        #                Add test data to the Inference Problem                #
        # ==================================================================== #
=======
        # add the noise model to the problem
        noise_model = NormalNoiseModel(
            sensors=osensor,
            corr="x",
            corr_model="exp",
            prms_def=[{"sigma": "std"}, "l_corr"],
        )
        problem.add_noise_model(noise_model)

        # ============================================================================ #
        #                    Add test data to the Inference Problem                    #
        # ============================================================================ #
>>>>>>> c7df033e

        # data-generation; first create the true values without noise; these true values
        # will be the mean values for sampling from a multivariate normal distribution
        np.random.seed(seed)
        y_true = linear_model({"a": a_true, "b": b_true})[osensor.name]

<<<<<<< HEAD
        # create the covariance matrix (this is just for the test data generation)
        x_position_array = np.tile(osensor.x.reshape((n_points, -1)), n_points)
        position_arrays = {'x': x_position_array}
        correlation_model = SpatiotemporalExponentialCorrelationModel(position_arrays)
        cov = correlation_model({'std': sigma, 'l_corr': l_corr})
=======
        # create the covariance matrix
        correlation_model = SpatialExponentialCorrelationModel(x=osensor.x)
        cov = correlation_model({"std": sigma, "l_corr": l_corr})
>>>>>>> c7df033e

        # now generate the noisy test data including correlations; we assume here that
        # there are n_experiments test series
        for i in range(n_experiments):
            exp_name = f'Test_{i}'
            y_test = np.random.multivariate_normal(mean=y_true, cov=cov)
<<<<<<< HEAD
            problem.add_experiment(exp_name, fwd_model_name="LinearModel",
                                   sensor_values={osensor.name: y_test})
            # add the noise model to the problem
            noise_model = NormalNoiseModel(
                sensors=osensor, corr_static='x', corr_model='exp',
                experiment_names=exp_name, prms_def=[{'sigma': 'std'}, 'l_corr'])
            problem.add_noise_model(noise_model)
=======
            problem.add_experiment(
                f"Test_{i}",
                fwd_model_name="LinearModel",
                sensor_values={osensor.name: y_test},
            )
>>>>>>> c7df033e
            if plot:
                plt.scatter(
                    x_test, y_test, label=f"measured data (test {i+1})", s=10, zorder=10
                )
        # finish the plot
        if plot:
            plt.plot(x_test, y_true, label="true model", c="black", linewidth=3)
            plt.xlabel("x")
            plt.ylabel(osensor.name)
            plt.legend()
            plt.tight_layout()
            plt.draw()  # plt.draw() does not stop execution

        # ============================================================================ #
        #                    Solve problem with inference engine(s)                    #
        # ============================================================================ #

        # this routine is imported from another script because it it used by all
        # integration tests in the same way
        true_values = {"a": a_true, "b": b_true, "sigma": sigma, "l_corr": l_corr}
        run_inference_engines(
            problem,
            true_values=true_values,
            n_steps=n_steps,
            n_initial_steps=n_initial_steps,
            n_walkers=n_walkers,
            plot=plot,
            show_progress=show_progress,
            run_scipy=run_scipy,
            run_emcee=run_emcee,
            run_torch=run_torch,
        )


if __name__ == "__main__":
    unittest.main()<|MERGE_RESOLUTION|>--- conflicted
+++ resolved
@@ -27,19 +27,8 @@
 
 # local imports (testing related)
 from tests.integration_tests.subroutines import run_inference_engines
-<<<<<<< HEAD
-from probeye.inference.scipy_.correlation_models import \
-    SpatiotemporalExponentialCorrelationModel
-
-
-class TestProblem(unittest.TestCase):
-
-    def test_spatial_correlation(self, n_steps=200, n_initial_steps=100,
-                                 n_walkers=20, plot=False, show_progress=False,
-                                 run_scipy=True, run_emcee=True, run_torch=False):
-=======
 from probeye.inference.scipy_.correlation_models import (
-    SpatialExponentialCorrelationModel,
+    SpatiotemporalExponentialCorrelationModel,
 )
 
 
@@ -55,7 +44,6 @@
         run_emcee: bool = True,
         run_torch: bool = False,
     ):
->>>>>>> c7df033e
         """
         Integration test for the problem described at the top of this file.
 
@@ -198,48 +186,26 @@
         linear_model = LinearModel(["a", "b"], [], [osensor])
         problem.add_forward_model("LinearModel", linear_model)
 
-<<<<<<< HEAD
-        # ==================================================================== #
-        #                Add test data to the Inference Problem                #
-        # ==================================================================== #
-=======
-        # add the noise model to the problem
-        noise_model = NormalNoiseModel(
-            sensors=osensor,
-            corr="x",
-            corr_model="exp",
-            prms_def=[{"sigma": "std"}, "l_corr"],
-        )
-        problem.add_noise_model(noise_model)
-
         # ============================================================================ #
         #                    Add test data to the Inference Problem                    #
         # ============================================================================ #
->>>>>>> c7df033e
 
         # data-generation; first create the true values without noise; these true values
         # will be the mean values for sampling from a multivariate normal distribution
         np.random.seed(seed)
         y_true = linear_model({"a": a_true, "b": b_true})[osensor.name]
 
-<<<<<<< HEAD
         # create the covariance matrix (this is just for the test data generation)
         x_position_array = np.tile(osensor.x.reshape((n_points, -1)), n_points)
         position_arrays = {'x': x_position_array}
         correlation_model = SpatiotemporalExponentialCorrelationModel(position_arrays)
         cov = correlation_model({'std': sigma, 'l_corr': l_corr})
-=======
-        # create the covariance matrix
-        correlation_model = SpatialExponentialCorrelationModel(x=osensor.x)
-        cov = correlation_model({"std": sigma, "l_corr": l_corr})
->>>>>>> c7df033e
 
         # now generate the noisy test data including correlations; we assume here that
         # there are n_experiments test series
         for i in range(n_experiments):
             exp_name = f'Test_{i}'
             y_test = np.random.multivariate_normal(mean=y_true, cov=cov)
-<<<<<<< HEAD
             problem.add_experiment(exp_name, fwd_model_name="LinearModel",
                                    sensor_values={osensor.name: y_test})
             # add the noise model to the problem
@@ -247,13 +213,6 @@
                 sensors=osensor, corr_static='x', corr_model='exp',
                 experiment_names=exp_name, prms_def=[{'sigma': 'std'}, 'l_corr'])
             problem.add_noise_model(noise_model)
-=======
-            problem.add_experiment(
-                f"Test_{i}",
-                fwd_model_name="LinearModel",
-                sensor_values={osensor.name: y_test},
-            )
->>>>>>> c7df033e
             if plot:
                 plt.scatter(
                     x_test, y_test, label=f"measured data (test {i+1})", s=10, zorder=10
