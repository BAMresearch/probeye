--- conflicted
+++ resolved
@@ -17,18 +17,14 @@
 from probeye.definition.inference_problem import InferenceProblem
 from probeye.definition.forward_model import ForwardModelBase
 from probeye.definition.sensor import Sensor
-<<<<<<< HEAD
 from probeye.definition.likelihood_model import GaussianLikelihoodModel
-=======
-from probeye.definition.likelihood_model import NormalNoiseModel
->>>>>>> c176cdb0
 
 # local imports (testing related)
 from tests.integration_tests.subroutines import run_inference_engines
 
 
 class TestProblem(unittest.TestCase):
-    def test_linear_regression(
+    def test_multivariate_prior(
         self,
         n_steps: int = 200,
         n_initial_steps: int = 100,
@@ -184,14 +180,6 @@
         linear_model = LinearModel(["mb"], [isensor], [osensor])
         problem.add_forward_model("LinearModel", linear_model)
 
-<<<<<<< HEAD
-        # add the likelihood model to the problem
-        problem.add_likelihood_model(
-            GaussianLikelihoodModel(prms_def={"sigma": "std_model"}, sensors=osensor)
-        )
-
-=======
->>>>>>> c176cdb0
         # ============================================================================ #
         #                    Add test data to the Inference Problem                    #
         # ============================================================================ #
@@ -227,7 +215,7 @@
 
         # add the noise model to the problem
         problem.add_likelihood_model(
-            NormalNoiseModel(prms_def={"sigma": "std"}, sensors=osensor)
+            GaussianLikelihoodModel(prms_def={"sigma": "std_model"}, sensors=osensor)
         )
 
         # give problem overview
