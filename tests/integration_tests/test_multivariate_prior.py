--- conflicted
+++ resolved
@@ -24,12 +24,7 @@
 
 
 class TestProblem(unittest.TestCase):
-<<<<<<< HEAD
-
-    def test_multivariate_prior(self, n_steps=200, n_initial_steps=100,
-                                n_walkers=20, plot=False, show_progress=False,
-                                run_scipy=True, run_emcee=True, run_torch=True):
-=======
+  
     def test_linear_regression(
         self,
         n_steps: int = 200,
@@ -41,7 +36,6 @@
         run_emcee: bool = True,
         run_torch: bool = True,
     ):
->>>>>>> c7df033e
         """
         Integration test for the problem described at the top of this file.
 
