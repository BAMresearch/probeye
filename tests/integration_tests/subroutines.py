# third party imports
import matplotlib.pyplot as plt

# local imports (inference engines)
from probeye.inference.scipy_.solver import ScipySolver
from probeye.inference.emcee_.solver import EmceeSolver
from probeye.inference.torch_.solver import PyroSolver

# local imports (post-processing)
from probeye.postprocessing.sampling import create_pair_plot
from probeye.postprocessing.sampling import create_posterior_plot
from probeye.postprocessing.sampling import create_trace_plot


def run_inference_engines(problem, true_values=None, n_steps=1000,
                          n_initial_steps=100, n_walkers=20, plot=True,
                          verbose=True, run_scipy=True, run_emcee=True,
                          run_torch=True):
    """
    Runs a requested selection of inference engines on a given problem. This
    function is in a separate file to avoid repeating the same lines of code in
    all the integration tests.

    Parameters
    ----------
    problem : obj[InferenceProblem]
        Describes the inference problem including e.g. parameters and data.
    true_values : None, dict, optional
        Used for plotting 'true' parameter values. Keys are the parameter names
        and values are the values that are supposed to be shown in the marginal
        plots.
    n_steps : int, optional
        Number of steps (samples) to run.
    n_initial_steps : int, optional
        Number of steps for initial (burn-in) sampling.
    n_walkers : int, optional
        Number of walkers used by the estimator.
    plot : bool, optional
        If True, the data and the post-processing plots are plotted.
    verbose : bool, optional
        If True, additional information will be printed to the console.
    run_scipy : bool, optional
        If True, the problem is solved with scipy (maximum likelihood estimate).
        Otherwise, no maximum likelihood estimate is derived.
    run_emcee : bool, optional
        If True, the problem is solved with the emcee solver. Otherwise, the
        emcee solver will not be used.
    run_torch : bool, optional
        If True, the problem is solved with the pyro/torch_ solver. Otherwise,
        the pyro/torch_ solver will not be used.
    """

    # this loop avoids to write down the same lines of code for the post-
    # processing for each inference engine again
    for inference_engine, requested_to_run in {'scipy': run_scipy,
                                               'emcee': run_emcee,
                                               'pyro':  run_torch}.items():

        # solve the problem with scipy (max. likelihood) if requested
        if inference_engine == 'scipy':
            is_sampling_solver = False
            if requested_to_run:
                scipy_solver = ScipySolver(problem, verbose=verbose)
                inference_data = scipy_solver.run_max_likelihood(
                    true_values=true_values)
            else:
                # in this case, the engine was not requested to run
                continue

        # solve the problem with emcee if requested
        elif inference_engine == 'emcee':
            is_sampling_solver = True
            if requested_to_run:
                emcee_solver = EmceeSolver(problem, verbose=verbose)
                inference_data = emcee_solver.run_mcmc(
                    n_walkers=n_walkers, n_steps=n_steps,
                    n_initial_steps=n_initial_steps)
            else:
                # in this case, the engine was not requested to run
                continue

        # solver the problem with pyro/torch if requested
        elif inference_engine == 'pyro':
            is_sampling_solver = True
            if requested_to_run:
                n_walkers_used = 1  # getting errors when trying to use more
                pyro_solver = PyroSolver(problem, verbose=verbose)
                inference_data = pyro_solver.run_mcmc(
                    n_walkers=n_walkers_used, n_steps=n_steps,
                    n_initial_steps=n_initial_steps)
            else:
                # in this case, the engine was not requested to run
                continue

        else:
            # if this happens, you messed something up in the defining
            # dictionary of this loop
            raise RuntimeError(
                f"Found unknown inference engine '{inference_engine}'!")

        # do the post-processing; note that the interface is the same for
        # each inference engine; also note, that the plots are not so much
        # intended for automatic testing, as for manually running the script
        if plot:
<<<<<<< HEAD
            create_pair_plot(inference_data, problem,
                             true_values=true_values, show=False)
            create_posterior_plot(inference_data, problem,
                                  true_values=true_values, show=False)
            create_trace_plot(inference_data, problem, show=False)
            plt.show()  # shows all plots at once due to 'show=False' above
=======
            if is_sampling_solver:
                create_pair_plot(inference_data, problem,
                                 true_values=true_values)
                create_posterior_plot(inference_data, problem)
                create_trace_plot(inference_data, problem)
>>>>>>> 40f8e19f
<|MERGE_RESOLUTION|>--- conflicted
+++ resolved
@@ -102,17 +102,10 @@
         # each inference engine; also note, that the plots are not so much
         # intended for automatic testing, as for manually running the script
         if plot:
-<<<<<<< HEAD
-            create_pair_plot(inference_data, problem,
-                             true_values=true_values, show=False)
-            create_posterior_plot(inference_data, problem,
-                                  true_values=true_values, show=False)
-            create_trace_plot(inference_data, problem, show=False)
-            plt.show()  # shows all plots at once due to 'show=False' above
-=======
             if is_sampling_solver:
                 create_pair_plot(inference_data, problem,
-                                 true_values=true_values)
-                create_posterior_plot(inference_data, problem)
-                create_trace_plot(inference_data, problem)
->>>>>>> 40f8e19f
+                                 true_values=true_values, show=False)
+                create_posterior_plot(inference_data, problem,
+                                      true_values=true_values, show=False)
+                create_trace_plot(inference_data, problem, show=False)
+                plt.show()  # shows all plots at once due to 'show=False' above