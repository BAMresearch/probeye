--- conflicted
+++ resolved
@@ -821,12 +821,219 @@
     for prior_name, prior_template in problem.priors.items():
         if prior_template.prior_type == "uninformative":
             raise RuntimeError(
-<<<<<<< HEAD
-                f"The prior '{prior_name}' is uninformative, which cannot be used by "
-                f"the requested solver. You could change it to a uniform-prior on a "
-                f"specified interval to solver this problem."
+                f"The prior '{prior_name}' is uninformative,"
+                f" which cannot be used by the requested "
+                f"solver. You could change it to a "
+                f"uniform-prior on a specified interval to "
+                f"solver this problem."
             )
 
+
+def get_dictionary_depth(d):
+    """
+    Computes the depth of a nested dictionary recursively. Modified from
+    https://www.geeksforgeeks.org/python-find-depth-of-a-dictionary/.
+
+    Parameters
+    ----------
+    d : dict
+        The dictionary, the depth should be computed of.
+
+    Returns
+    -------
+    int
+        The depth of the given dictionary d.
+    """
+    if isinstance(d, dict):
+        return 1 + (max(map(get_dictionary_depth, d.values())) if d else 0)
+    return 0
+
+
+def compute_reduction_array(array: np.ndarray) -> Tuple[np.ndarray, List[int]]:
+    """
+    Given a square array with potentially duplicate rows, this method computes an
+    array, that, if matrix-multiplied with the given array, leaves all unique rows
+    un-modified, but averages all duplicate rows, writes the result in the first
+    row of their appearance, and removes all other rows of the duplicate ones. For
+    example:
+
+    [[1, 0, 0]            [[0.5, 0.5, 0]
+     [1, 0, 0]     -->     [ 0 ,  0 , 1]]
+     [0, 0, 1]]
+
+    Returns
+    -------
+    reduction_array
+        The derived reduction array for the given array 'array'.
+    rows_to_remove
+        A list that contains the row indices of duplicate rows.
+    """
+    n = array.shape[0]
+    reduction_array = np.eye(n)
+    rows_to_remove = []
+    for i, reference_row in enumerate(array):
+        rows_to_add = []
+        for j, row_to_check in enumerate(array[i + 1 :], start=i + 1):
+            if np.allclose(row_to_check, reference_row):
+                rows_to_add.append(j)
+        for row_idx in rows_to_add:
+            reduction_array[i] += reduction_array[row_idx]
+        reduction_array[i] /= 1 + len(rows_to_add)
+        rows_to_remove += rows_to_add
+    reduction_array = np.delete(reduction_array, rows_to_remove, axis=0)
+    return reduction_array, rows_to_remove
+
+
+def incrementalize(
+    v_in: Union[np.ndarray, list], eps: float = 1e-12
+) -> Tuple[Union[np.ndarray, list], Callable, bool]:
+    """
+    Given some vector, this function rearranges the elements so that they are ascending,
+    and removes duplicate elements.
+
+    Parameters
+    ----------
+    v_in
+        The vector to be processed.
+    eps
+        A threshold value, that defines when two values are considered identical.
+
+    Returns
+    -------
+    v_out
+        The processed input vector.
+    fun
+        See the explanations in the function docstring below.
+    is_incremental
+        If v_in has no duplicate elements and is already in ascending order, this flag
+        is True. Otherwise, it is False.
+    """
+
+    # check if the given vector is already sorted
+    n = len(v_in)
+    is_incremental = all(v_in[i] < v_in[i + 1] for i in range(n - 1))
+
+    # sort the vector if necessary
+    if is_incremental:
+        v_out = v_in
+        fun = lambda x: x  # identity function
+    else:
+
+        # sort v_in and remove duplicate elements; the result is v_out
+        idx_sorted = np.argsort(v_in)
+        v_sorted = v_in[idx_sorted]
+        v_diff = np.diff(v_sorted)
+        indices_to_remove = [i for i, vi in enumerate(v_diff) if np.abs(vi) < eps]
+        m = len(indices_to_remove)
+        v_out = np.delete(v_sorted, indices_to_remove)
+
+        # this list will contain triples; the first two entries of a triple (lets call
+        # them t1 and t2) refer to the indices of v_out in that sense, that v_out[t1:t2]
+        # have identical values; the last entry of a triple is just t2-t3 and is needed
+        # for the averaging operation performed by the function f
+        triples = []
+
+        # derive the triples
+        i = 0
+        while i < m:
+            j = i
+            while j + 1 < m and (indices_to_remove[j + 1] - indices_to_remove[j] == 1):
+                j += 1
+            idx_1 = indices_to_remove[i]
+            idx_2 = indices_to_remove[j] + 1 + 1
+            triples.append((idx_1, idx_2, idx_2 - idx_1))
+            i = j + 1
+
+        def fun(w: np.ndarray) -> np.ndarray:
+            """
+            Performs an averaging operations over slices of w that correspond to
+            duplicate elements in the sorted version of v_in. For example, in the case
+            of v_sorted = [1, 2, 2, 3] and w = [8, 3, 6, 0], this function would return
+            ws = [8, (3+6)/2, 3] = [8, 4.5, 3].
+
+            Parameters
+            ----------
+            w
+                The input vector which is understood as the picture of v_sorted.
+
+            Returns
+            -------
+            ws
+                The processed input vector.
+            """
+            ws = w[idx_sorted]
+            nr = 0  # number of already removed elements
+            for t in triples:
+                ws[t[0] - nr] = np.sum(ws[t[0] - nr : t[1] - nr]) / t[2]
+                ws = np.delete(ws, np.s_[t[0] - nr + 1 : t[1] - nr])
+                nr += t[2] - 1
+            return ws
+
+    return v_out, fun, is_incremental
+
+
+def extract_true_values(true_values: dict, var_names: List[str]) -> np.ndarray:
+    """
+    Returns the values from a true_values dictionary in the order given by var_names.
+
+    Parameters
+    ----------
+    true_values
+        Keys are parameter names and values are either floats, integers or 1D-arrays.
+    var_names
+        List stating the order in which the true values should be returned.
+    """
+    true_values_vector = []
+    for var_name in var_names:
+        if var_name in true_values:
+            true_values_vector.append(float(true_values[var_name]))
+        else:
+            # this case is the reason why this function was written; it arises when
+            # vector-valued parameters are used; if for example 'mb' is a 2-element
+            # parameter, then var_names will contain 'mb_1' (not starting at 0) and
+            # 'mb_2' but true_values will just contain 'mb'
+            var_name_no_index = var_name[::-1].split("_", 1)[1][::-1]
+            idx = int(var_name[::-1].split("_", 1)[0]) - 1
+            true_values_vector.append(float(true_values[var_name_no_index][idx]))
+    return np.array(true_values_vector)
+
+
+def translate_simple_correlation(corr_string: str) -> dict:
+    """
+    Translates a string describing a correlation definition with standard correlation
+    variables (x, y, z, t) in a dictionary that can be used for correlation_info.
+
+    Parameters
+    ----------
+    corr_string
+        A string like 'T1:xy'. This string contains 3 elements. 'T1' can be any other
+        string without a colon ':'. Afterwards, there must follow a colon ':'. Then, the
+        last element is a number of non-repeating characters from ('x', 'y', 'z', 't').
+
+    Returns
+    -------
+    corr_dict
+        In the example, 'T1:xy' would be translated to {'T1': {'x': 'x', 'y': 'y'}}.
+        This dictionary can be used for the 'correlation_info' argument when adding new
+        experiments to an InferenceProblem.
+    """
+    if not (":" in corr_string):
+        raise ValueError(f"The given 'corr_string' ('{corr_string}') contains no ':'!")
+    sensors = corr_string.split(":")
+    if len(sensors) > 2:
+        raise ValueError(
+            f"The given 'corr_string' ('{corr_string}') contains more than one ':'!"
+        )
+    corr_dict = {sensors[0]: {}}  # type: dict
+    for character in sensors[1]:
+        if character not in ["x", "y", "z", "t"]:
+            raise ValueError(
+                f"The given 'corr_string' ('{corr_string}') does contain a non-standard"
+                f" variable ('{character}' instead of 'x', 'y', 'z', 't') after the "
+                f"colon ':'!"
+            )
+        corr_dict[sensors[0]][character] = character
+    return corr_dict
 
 def iri(s: owlready2.entity.ThingClass) -> rdflib.term.URIRef:
     """
@@ -960,219 +1167,4 @@
     if include_explanations:
         t2 = iri(peo.has_explanation)
         t3 = Literal(info, datatype=XSD.string)
-        graph.add((t1, t2, t3))
-=======
-                f"The prior '{prior_name}' is uninformative,"
-                f" which cannot be used by the requested "
-                f"solver. You could change it to a "
-                f"uniform-prior on a specified interval to "
-                f"solver this problem."
-            )
-
-
-def get_dictionary_depth(d):
-    """
-    Computes the depth of a nested dictionary recursively. Modified from
-    https://www.geeksforgeeks.org/python-find-depth-of-a-dictionary/.
-
-    Parameters
-    ----------
-    d : dict
-        The dictionary, the depth should be computed of.
-
-    Returns
-    -------
-    int
-        The depth of the given dictionary d.
-    """
-    if isinstance(d, dict):
-        return 1 + (max(map(get_dictionary_depth, d.values())) if d else 0)
-    return 0
-
-
-def compute_reduction_array(array: np.ndarray) -> Tuple[np.ndarray, List[int]]:
-    """
-    Given a square array with potentially duplicate rows, this method computes an
-    array, that, if matrix-multiplied with the given array, leaves all unique rows
-    un-modified, but averages all duplicate rows, writes the result in the first
-    row of their appearance, and removes all other rows of the duplicate ones. For
-    example:
-
-    [[1, 0, 0]            [[0.5, 0.5, 0]
-     [1, 0, 0]     -->     [ 0 ,  0 , 1]]
-     [0, 0, 1]]
-
-    Returns
-    -------
-    reduction_array
-        The derived reduction array for the given array 'array'.
-    rows_to_remove
-        A list that contains the row indices of duplicate rows.
-    """
-    n = array.shape[0]
-    reduction_array = np.eye(n)
-    rows_to_remove = []
-    for i, reference_row in enumerate(array):
-        rows_to_add = []
-        for j, row_to_check in enumerate(array[i + 1 :], start=i + 1):
-            if np.allclose(row_to_check, reference_row):
-                rows_to_add.append(j)
-        for row_idx in rows_to_add:
-            reduction_array[i] += reduction_array[row_idx]
-        reduction_array[i] /= 1 + len(rows_to_add)
-        rows_to_remove += rows_to_add
-    reduction_array = np.delete(reduction_array, rows_to_remove, axis=0)
-    return reduction_array, rows_to_remove
-
-
-def incrementalize(
-    v_in: Union[np.ndarray, list], eps: float = 1e-12
-) -> Tuple[Union[np.ndarray, list], Callable, bool]:
-    """
-    Given some vector, this function rearranges the elements so that they are ascending,
-    and removes duplicate elements.
-
-    Parameters
-    ----------
-    v_in
-        The vector to be processed.
-    eps
-        A threshold value, that defines when two values are considered identical.
-
-    Returns
-    -------
-    v_out
-        The processed input vector.
-    fun
-        See the explanations in the function docstring below.
-    is_incremental
-        If v_in has no duplicate elements and is already in ascending order, this flag
-        is True. Otherwise, it is False.
-    """
-
-    # check if the given vector is already sorted
-    n = len(v_in)
-    is_incremental = all(v_in[i] < v_in[i + 1] for i in range(n - 1))
-
-    # sort the vector if necessary
-    if is_incremental:
-        v_out = v_in
-        fun = lambda x: x  # identity function
-    else:
-
-        # sort v_in and remove duplicate elements; the result is v_out
-        idx_sorted = np.argsort(v_in)
-        v_sorted = v_in[idx_sorted]
-        v_diff = np.diff(v_sorted)
-        indices_to_remove = [i for i, vi in enumerate(v_diff) if np.abs(vi) < eps]
-        m = len(indices_to_remove)
-        v_out = np.delete(v_sorted, indices_to_remove)
-
-        # this list will contain triples; the first two entries of a triple (lets call
-        # them t1 and t2) refer to the indices of v_out in that sense, that v_out[t1:t2]
-        # have identical values; the last entry of a triple is just t2-t3 and is needed
-        # for the averaging operation performed by the function f
-        triples = []
-
-        # derive the triples
-        i = 0
-        while i < m:
-            j = i
-            while j + 1 < m and (indices_to_remove[j + 1] - indices_to_remove[j] == 1):
-                j += 1
-            idx_1 = indices_to_remove[i]
-            idx_2 = indices_to_remove[j] + 1 + 1
-            triples.append((idx_1, idx_2, idx_2 - idx_1))
-            i = j + 1
-
-        def fun(w: np.ndarray) -> np.ndarray:
-            """
-            Performs an averaging operations over slices of w that correspond to
-            duplicate elements in the sorted version of v_in. For example, in the case
-            of v_sorted = [1, 2, 2, 3] and w = [8, 3, 6, 0], this function would return
-            ws = [8, (3+6)/2, 3] = [8, 4.5, 3].
-
-            Parameters
-            ----------
-            w
-                The input vector which is understood as the picture of v_sorted.
-
-            Returns
-            -------
-            ws
-                The processed input vector.
-            """
-            ws = w[idx_sorted]
-            nr = 0  # number of already removed elements
-            for t in triples:
-                ws[t[0] - nr] = np.sum(ws[t[0] - nr : t[1] - nr]) / t[2]
-                ws = np.delete(ws, np.s_[t[0] - nr + 1 : t[1] - nr])
-                nr += t[2] - 1
-            return ws
-
-    return v_out, fun, is_incremental
-
-
-def extract_true_values(true_values: dict, var_names: List[str]) -> np.ndarray:
-    """
-    Returns the values from a true_values dictionary in the order given by var_names.
-
-    Parameters
-    ----------
-    true_values
-        Keys are parameter names and values are either floats, integers or 1D-arrays.
-    var_names
-        List stating the order in which the true values should be returned.
-    """
-    true_values_vector = []
-    for var_name in var_names:
-        if var_name in true_values:
-            true_values_vector.append(float(true_values[var_name]))
-        else:
-            # this case is the reason why this function was written; it arises when
-            # vector-valued parameters are used; if for example 'mb' is a 2-element
-            # parameter, then var_names will contain 'mb_1' (not starting at 0) and
-            # 'mb_2' but true_values will just contain 'mb'
-            var_name_no_index = var_name[::-1].split("_", 1)[1][::-1]
-            idx = int(var_name[::-1].split("_", 1)[0]) - 1
-            true_values_vector.append(float(true_values[var_name_no_index][idx]))
-    return np.array(true_values_vector)
-
-
-def translate_simple_correlation(corr_string: str) -> dict:
-    """
-    Translates a string describing a correlation definition with standard correlation
-    variables (x, y, z, t) in a dictionary that can be used for correlation_info.
-
-    Parameters
-    ----------
-    corr_string
-        A string like 'T1:xy'. This string contains 3 elements. 'T1' can be any other
-        string without a colon ':'. Afterwards, there must follow a colon ':'. Then, the
-        last element is a number of non-repeating characters from ('x', 'y', 'z', 't').
-
-    Returns
-    -------
-    corr_dict
-        In the example, 'T1:xy' would be translated to {'T1': {'x': 'x', 'y': 'y'}}.
-        This dictionary can be used for the 'correlation_info' argument when adding new
-        experiments to an InferenceProblem.
-    """
-    if not (":" in corr_string):
-        raise ValueError(f"The given 'corr_string' ('{corr_string}') contains no ':'!")
-    sensors = corr_string.split(":")
-    if len(sensors) > 2:
-        raise ValueError(
-            f"The given 'corr_string' ('{corr_string}') contains more than one ':'!"
-        )
-    corr_dict = {sensors[0]: {}}  # type: dict
-    for character in sensors[1]:
-        if character not in ["x", "y", "z", "t"]:
-            raise ValueError(
-                f"The given 'corr_string' ('{corr_string}') does contain a non-standard"
-                f" variable ('{character}' instead of 'x', 'y', 'z', 't') after the "
-                f"colon ':'!"
-            )
-        corr_dict[sensors[0]][character] = character
-    return corr_dict
->>>>>>> 2be478c4
+        graph.add((t1, t2, t3))