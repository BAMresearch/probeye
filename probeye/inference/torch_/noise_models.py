# standard library imports
from typing import Union, List, Optional, TYPE_CHECKING


# third party imports
import torch as th
import pyro
import pyro.distributions as dist

# local imports
from probeye.definition.noise_model import NormalNoiseModel

# imports only needed for type hints
if TYPE_CHECKING:  # pragma: no cover
    from probeye.definition.sensor import Sensor


class NormalNoise(NormalNoiseModel):
    """
    A general Gaussian (normal) noise model with or without correlations. Note
    that currently, there are no correlation capabilities defined.
    """

<<<<<<< HEAD
    def __init__(self, target_sensor, prms_def, name=None, noise_type='additive'):
=======
    def __init__(
        self,
        target_sensor: "Sensor",
        prms_def: Union[str, List[Union[str, dict]], dict],
        name: Optional[str] = None,
        corr: Optional[str] = None,
        corr_model: Optional[str] = "exp",
        noise_type: str = "additive",
    ):
>>>>>>> c7df033e
        """
        For information on most of the above arguments check out the docstring
        of the parent class's __init__ method.
        """
        # initialize the super-class (NormalNoiseModel) based on the given input
<<<<<<< HEAD
        super().__init__(prms_def=prms_def, sensors=target_sensor, name=name,
                         noise_type=noise_type)
=======
        super().__init__(
            prms_def=prms_def,
            sensors=target_sensor,
            name=name,
            corr=corr,
            corr_model=corr_model,
            noise_type=noise_type,
        )
>>>>>>> c7df033e

        # the following attributes are not considered in the parent class
        self.target_sensor = target_sensor

    def error(self, model_response_dict: dict) -> dict:
        """
        Computes the model error for all of the noise model's experiments and returns
        them in a dictionary that is sorted by output sensor_values.

        Parameters
        ----------
        model_response_dict
            The first key is the name of the experiment. The values are dicts which
            contain the forward model's output sensor's names as keys have the
            corresponding model responses as values.

        Returns
        -------
        model_error
            A dictionary with the keys being the noise model's sensor names, and torch.
            Tensors representing the model errors as values.
        """

        # prepare the dictionary keys
        model_error_dict = {name: th.Tensor([]) for name in self.sensor_names}

        # fill the dictionary with model error vectors
        for exp_name in self.experiment_names:
            exp_dict = self.problem_experiments[exp_name]
            ym_dict = model_response_dict[exp_name]
            ye_dict = exp_dict["sensor_values"]
            me_dict = self.error_function(ym_dict, ye_dict)
            model_error_dict = {
                name: th.cat((model_error_dict[name], me_dict[name]))
                for name in self.sensor_names
            }
        return model_error_dict

    def sample_cond_likelihood(self, model_response: dict, prms: dict) -> pyro.sample:
        """
        Creates a likelihood-sample conditioned on the observed errors.

        model_response_dict
            The first key is the name of the experiment. The values are dicts which
            contain the forward model's output sensor's names as keys have the
            corresponding model responses as values.
        prms
            Contains parameter name:value pairs.
        """
        std = prms["std"]
        mean = 0.0 if self.zero_mean else prms["mean"]
        # compute the model error; note that this mode has exactly one sensor
        model_error_vector = self.error(model_response)[self.target_sensor.name]
        pyro.sample(f"lkl_{self.name}", dist.Normal(mean, std), obs=model_error_vector)


def translate_noise_model(noise_base: NormalNoiseModel) -> NormalNoise:
    """
    Translates a given instance of NoiseBase (which is essentially just a description
    of the noise model without computing-methods) to a specific noise model object which
    does contain computing-methods (e.g. compute the log-likelihood contribution).

    Parameters
    ----------
    noise_base
        An instance of NoiseBase which contains basic information on the noise
        model but no computing-methods.

    Returns
    -------
    noise_object
        An instance of a specific noise model class with computing capabilities.
        Examples for such classes are given above in this file.
    """

    # this is the noise classes currently defined (see code above)
    noise_classes = {"normal": NormalNoise}

    # this is where the translation happens
    noise_object = noise_classes[noise_base.dist](
<<<<<<< HEAD
        target_sensor=noise_base.sensors[0], prms_def=noise_base.prms_def,
        name=noise_base.name, noise_type=noise_base.noise_type)
=======
        target_sensor=noise_base.sensors[0],
        prms_def=noise_base.prms_def,
        name=noise_base.name,
        corr=noise_base.corr,
        corr_model=noise_base.corr_model,
        noise_type=noise_base.noise_type,
    )
>>>>>>> c7df033e

    # here, we take the assigned experiments from the base object
    noise_object.experiment_names = noise_base.experiment_names
    noise_object.problem_experiments = noise_base.problem_experiments

    return noise_object<|MERGE_RESOLUTION|>--- conflicted
+++ resolved
@@ -21,37 +21,14 @@
     that currently, there are no correlation capabilities defined.
     """
 
-<<<<<<< HEAD
     def __init__(self, target_sensor, prms_def, name=None, noise_type='additive'):
-=======
-    def __init__(
-        self,
-        target_sensor: "Sensor",
-        prms_def: Union[str, List[Union[str, dict]], dict],
-        name: Optional[str] = None,
-        corr: Optional[str] = None,
-        corr_model: Optional[str] = "exp",
-        noise_type: str = "additive",
-    ):
->>>>>>> c7df033e
         """
         For information on most of the above arguments check out the docstring
         of the parent class's __init__ method.
         """
         # initialize the super-class (NormalNoiseModel) based on the given input
-<<<<<<< HEAD
         super().__init__(prms_def=prms_def, sensors=target_sensor, name=name,
                          noise_type=noise_type)
-=======
-        super().__init__(
-            prms_def=prms_def,
-            sensors=target_sensor,
-            name=name,
-            corr=corr,
-            corr_model=corr_model,
-            noise_type=noise_type,
-        )
->>>>>>> c7df033e
 
         # the following attributes are not considered in the parent class
         self.target_sensor = target_sensor
@@ -132,18 +109,8 @@
 
     # this is where the translation happens
     noise_object = noise_classes[noise_base.dist](
-<<<<<<< HEAD
         target_sensor=noise_base.sensors[0], prms_def=noise_base.prms_def,
         name=noise_base.name, noise_type=noise_base.noise_type)
-=======
-        target_sensor=noise_base.sensors[0],
-        prms_def=noise_base.prms_def,
-        name=noise_base.name,
-        corr=noise_base.corr,
-        corr_model=noise_base.corr_model,
-        noise_type=noise_base.noise_type,
-    )
->>>>>>> c7df033e
 
     # here, we take the assigned experiments from the base object
     noise_object.experiment_names = noise_base.experiment_names
