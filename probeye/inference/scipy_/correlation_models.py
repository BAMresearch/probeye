--- conflicted
+++ resolved
@@ -10,7 +10,6 @@
 
 class SpatiotemporalExponentialCorrelationModel:
     """
-<<<<<<< HEAD
     Represents a spatio-temporal correlation model with an exponential kernel. It
     contains the functionality to compute the covariance matrix for all the experiments
     given for a considered noise model.
@@ -28,57 +27,6 @@
         if duplicates:  # if there are duplicates, remove the respective rows/columns
             self.distance_array = np.delete(self.distance_array, duplicates, axis=0)
             self.distance_array = np.delete(self.distance_array, duplicates, axis=1)
-=======
-    Represents a spatial correlation model with an exponential kernel. It contains the
-    functionality to compute the covariance matrix over a static (i.e. constant for all
-    experiments) grid of coordinates in 1D, 2D or 3D.
-    """
-
-    def __init__(
-        self,
-        x: Union[int, float, np.ndarray, None] = None,
-        y: Union[int, float, np.ndarray, None] = None,
-        z: Union[int, float, np.ndarray, None] = None,
-        coords: Optional[np.ndarray] = None,
-        order: Tuple = ("x", "y", "z"),
-    ):
-        """
-        Parameter
-        ---------
-        x
-            Positional x-coordinate. When given, coords must be None.
-        y
-            Positional y-coordinate. When given, coords must be None.
-        z
-            Positional z-coordinate. When given, coords must be None.
-        coords
-            Some or all of the coordinates x, y, z concatenated as an array. Each row
-            corresponds to one coordinate. For example, row 1 might contain all
-            x-coordinates. Which row corresponds to which coordinate is defined via the
-            order-argument. When the coords-argument is given, all 3 arguments x, y and
-            z must be None.
-        order
-            Only relevant when coords is given. Defines which row in coords corresponds
-            to which coordinate. For example, order=('x', 'y', 'z') means that the 1st
-            row are x-coordinates, the 2nd row are y-coords and the 3rd row are the
-            z-coordinates.
-        """
-        # translate the spatial input to a coords-array
-        self.coords, self._order = process_spatial_coordinates(
-            x=x, y=y, z=z, coords=coords, order=order
-        )
-        self.n_coords, self.n = self.coords.shape
-
-        # on position (i, j) in self.distance array will be denoted the distance between
-        # point i with coords[i, :] and point j with coords[j, :]
-        distance_array = np.zeros((self.n, self.n))
-        for i in range(self.n_coords):
-            v = self.coords[i, :]
-            v_in_columns = np.tile(v.reshape((self.n, -1)), self.n)
-            v_in_rows = v_in_columns.transpose()  # each row is v
-            distance_array += np.square(v_in_columns - v_in_rows)
-        self.distance_array = np.sqrt(distance_array)
->>>>>>> c7df033e
 
     @staticmethod
     def check_prms(prms: dict) -> bool:
@@ -96,13 +44,8 @@
         -------
             True, when all values are valid. False otherwise.
         """
-<<<<<<< HEAD
-        # if no correlation is defined in the noise model, l_corr will not be
-        # provided in the input for the log-likelihood contribution
-=======
         # if no correlation is defined in the noise model, l_corr will not be provided
         # in the input for the log-likelihood contribution
->>>>>>> c7df033e
         if "l_corr" in prms:
             if prms["l_corr"] <= 0:
                 return False
@@ -111,7 +54,6 @@
             return False
         return True
 
-<<<<<<< HEAD
     @staticmethod
     def compute_distance_array(position_array_dict: dict) -> np.ndarray:
         """
@@ -144,9 +86,7 @@
         distance_array = np.sqrt(distance_array)
 
         return distance_array
-
-=======
->>>>>>> c7df033e
+      
     def __call__(self, prms: dict) -> np.ndarray:
         """
         Returns the covariance matrix based on the correlation model.
@@ -159,7 +99,6 @@
 
         Returns
         -------
-<<<<<<< HEAD
         cov
             The covariance matrix based on the given parameters.
         """
@@ -167,11 +106,4 @@
         corr = np.exp(-self.distance_array / prms["l_corr"])
         # and finally, this is the covariance matrix assuming constant std dev.
         cov = prms["std"] ** 2 * corr
-        return cov
-=======
-            The covariance matrix based on the given parameters. The shape of
-            this array is (self.n, self.n).
-        """
-        corr = np.exp(-self.distance_array / prms["l_corr"])
-        return prms["std"] ** 2 * corr
->>>>>>> c7df033e
+        return cov