--- conflicted
+++ resolved
@@ -8,18 +8,13 @@
 from probeye.subroutines import len_or_one
 from probeye.definition.noise_model import NormalNoiseModel
 from probeye.inference.scipy_.correlation_models import (
-<<<<<<< HEAD
     SpatiotemporalExponentialCorrelationModel,
-=======
-    SpatialExponentialCorrelationModel,
->>>>>>> c7df033e
 )
 
 # imports only needed for type hints
 if TYPE_CHECKING:  # pragma: no cover
     from probeye.definition.sensor import Sensor
 
-<<<<<<< HEAD
 class NormalNoise(NormalNoiseModel):
     def __init__(
         self,
@@ -39,64 +34,10 @@
         in probeye/definition/noise_models.py:NoiseModelBase. The only additional
         argument is 'problem_experiments' which is a pointer to InferenceProblem.
         _experiments (a dictionary of all the problem's experiments).
-=======
-
-class NormalNoise(NormalNoiseModel):
-    def __init__(
-        self,
-        target_sensor: "Sensor",
-        prms_def: Union[str, List[Union[str, dict]], dict],
-        name: Optional[str] = None,
-        corr: Optional[str] = None,
-        corr_model: Optional[str] = "exp",
-        noise_type: str = "additive",
-    ):
-        """
-        Parameters
-        ----------
-        target_sensor
-            The sensor, the noise refers to. Note that this is not a sensor's name but
-            a Sensor object. This object must contain the spatial information that is
-            referred to in corr. For example, if corr is set to 'xy' then target_sensor
-            must have a x and a y attribute that contain coordinate vectors of similar
-            lengths.
-        prms_def
-            Contains the noise model's parameter names. The list may only contain
-            strings or one-element dictionaries. It could look, for example, like
-            [{'a': 'm'}, 'b']. The one-element dictionaries account for the possibility
-            to define a local name for a latent parameter that is different from the
-            global name. In the example above, the latent parameter with the global name
-            'a' will be referred to as 'm' within the noise model. So, the one-element
-            dicts have the meaning {<global name>: <local name>}. String-elements are
-            interpreted as having similar local and global names. Note that the local-
-            name option will not be required most of the times. The input from global
-            to local name can also be provided as a dict. In the example above it would
-            look like {'a': 'm', 'b': 'b'}.
-        name
-            Unique name of the noise model. This name is None, if the user does not
-            specify it when adding the noise model to the problem. It is then named
-            automatically before starting the inference engine.
-        corr
-            Spatial coordinates to be considered when setting up the covariance matrix.
-            For example, when 'x' is chosen, the distance between two points i and j is
-            computed as |xi - xj|. If 'xz' is chosen, this distance would be computed as
-            sqrt((xi-xj)**2 + (zi-zj)**2). If None is chosen, no spatial correlation
-            will be considered.
-        corr_model
-            Defines the correlation function the covariance matrix will be based on.
-            Currently, there is only the one optional of an exponential model ('exp').
-            More might be added in future versions. This argument has no effect if corr
-            is set to None.
-        noise_type
-            Defines if the model error is computed by [prediction - measurement]
-            ('additive') or via [prediction/measurement-1] ('multiplicative') or
-            in some 'other' i.e., non-standard fashion.
->>>>>>> c7df033e
         """
 
         # initialize the super-class (NormalNoiseModel) based on the given input
         super().__init__(
-<<<<<<< HEAD
             prms_def,
             sensors,
             experiment_names=experiment_names,
@@ -231,36 +172,6 @@
                     )
                     idx += m
         return position_arrays
-=======
-            prms_def=prms_def,
-            sensors=target_sensor,
-            name=name,
-            corr=corr,
-            corr_model=corr_model,
-            noise_type=noise_type,
-        )
-
-        # the target_sensor is not an attribute of the super-class
-        self.target_sensor = target_sensor
-
-        # correlation related attributes
-        self.corr = corr
-        self.corr_model = corr_model
-        if self.corr is not None:
-            if self.corr_model == "exp":
-                self.cov = SpatialExponentialCorrelationModel(
-                    coords=target_sensor.coords, order=tuple(self.corr)
-                )
-                self.loglike_contribution = self.loglike_contribution_with_correlation  # type: ignore
-            else:
-                raise ValueError(
-                    f"Encountered unknown flag '{self.corr_model}' for requested "
-                    f"correlation model.\n Currently available options are: 'exp' for "
-                    f"an exponential model."
-                )
-        else:
-            self.loglike_contribution = self.loglike_contribution_without_correlation  # type: ignore
->>>>>>> c7df033e
 
     def loglike_contribution_without_correlation(
         self, model_response_dict: dict, prms: dict, worst_value: float = -np.infty
@@ -270,19 +181,10 @@
         the docstring there for additional information.
         """
         # compute the model error; note that this mode has exactly one sensor
-<<<<<<< HEAD
         model_error_vector = self.error_vector(model_response)
         # the precision 'prec' is defined as the inverse of the variance, hence
         # prec = 1 / sigma**2 where sigma denotes the standard deviation
         std = prms["std"]
-=======
-        model_error_vector = self.error(model_response_dict)[self.target_sensor.name]
-        # the precision 'prec' is defined as the inverse of the variance, hence
-        # prec = 1 / sigma**2 where sigma denotes the standard deviation
-        std = prms["std"]
-        if std < 0:
-            return worst_value
->>>>>>> c7df033e
         mean = 0.0 if self.zero_mean else prms["mean"]
         prec = 1.0 / std ** 2.0
         # evaluate the Gaussian log-PDF with zero mean and a variance of 1/prec for
@@ -292,19 +194,13 @@
         return ll
 
     def loglike_contribution_with_correlation(
-<<<<<<< HEAD
-        self, model_response_dict, prms, worst_value=-np.infty
-    ):
-=======
         self, model_response_dict: dict, prms: dict, worst_value: float = -np.infty
     ) -> float:
->>>>>>> c7df033e
         """
         Evaluates the log-likelihood for the noise model's experiments.
 
         Parameters
         ----------
-<<<<<<< HEAD
         model_response_dict : dict
             The keys are the names of the experiments. The values are dicts
             which contain the forward model's output sensor's names as keys
@@ -318,20 +214,6 @@
             not valid (for example in case of a negative standard deviation).
             The returned value in such cases should represent the worst possible
             value of the contribution.
-=======
-        model_response_dict
-            The first key is the name of the experiment. The values are dicts which
-            contain the forward model's output sensor's names as keys have the
-            corresponding model responses as values.
-        prms
-            Contains the names of the correlation model's parameters as keys and the
-            corresponding numeric values as values.
-        worst_value
-            This value is returned when this method does not result in a numeric value.
-            This might happen for example when the given parameters are not valid (for
-            example in case of a negative standard deviation). The returned value in
-            such cases should represent the worst possible value of the contribution.
->>>>>>> c7df033e
 
         Returns
         -------
@@ -343,7 +225,6 @@
         # right away while returning the worst value its evaluation can result in
         if not self.cov.check_prms(prms):
             return worst_value
-<<<<<<< HEAD
 
         cov_matrix = self.cov(prms)
         inv_cov_matrix = np.linalg.inv(cov_matrix)
@@ -367,42 +248,6 @@
     noise_base : obj[NoiseBase]
         An instance of NoiseBase (or the child-class NormalNoiseModel) which contains
         basic information on the noise model but no computing-methods.
-=======
-        # since the covariance matrix is the same for all experiments in the noise
-        # model, values derived from it (its inverse and determinant) are computed
-        # before entering the loop over the noise model's experiments
-        cov_matrix = self.cov(prms)
-        inv_cov_matrix = np.linalg.inv(cov_matrix)
-        # the following command computes the natural log and the sign of the matrix
-        # cov_matrix; note that cov_matrix is positive definite, hence the sign will
-        # always be positive and therefore isn't requested here
-        _, log_det_cov_matrix = np.linalg.slogdet(cov_matrix)
-        n = self.cov.n  # number of data points recorded by the sensor
-        n_exp = len(self.experiment_names)
-        # the term in the first parenthesis is added by each experiment in the loop;
-        # this is why we can pre-compute it outside the loop
-        ll = n_exp * (-(n * np.log(2 * np.pi) + log_det_cov_matrix) / 2)
-        for exp_name in self.experiment_names:
-            exp_dict = self.problem_experiments[exp_name]
-            ym = model_response_dict[exp_name]
-            ye = exp_dict["sensor_values"]
-            error = self.error_function(ym, ye)[self.target_sensor.name]
-            ll += -np.dot(error, inv_cov_matrix.dot(error)) / 2
-        return ll
-
-
-def translate_noise_model(noise_base: NormalNoiseModel) -> NormalNoise:
-    """
-    Translates a given instance of NoiseBase (which is essentially just a description
-    of the noise model without computing-methods) to a specific noise model object
-    which does contain computing-methods (e.g. compute the log-likelihood contribution).
-
-    Parameters
-    ----------
-    noise_base
-        An instance of NoiseBase which contains basic information on the noise model but
-        no computing-methods.
->>>>>>> c7df033e
 
     Returns
     -------
@@ -416,7 +261,6 @@
 
     # this is where the translation happens
     noise_object = noise_classes[noise_base.dist](
-<<<<<<< HEAD
         noise_base.prms_def,
         noise_base.sensors,
         experiment_names=noise_base.experiment_names,
@@ -428,18 +272,5 @@
         corr_dict=noise_base.corr_dict,
         noise_type=noise_base.noise_type,
     )
-=======
-        target_sensor=noise_base.sensors[0],
-        prms_def=noise_base.prms_def,
-        name=noise_base.name,
-        corr=noise_base.corr,
-        corr_model=noise_base.corr_model,
-        noise_type=noise_base.noise_type,
-    )
-
-    # here, we take the assigned experiments from the base object
-    noise_object.experiment_names = noise_base.experiment_names
-    noise_object.problem_experiments = noise_base.problem_experiments
->>>>>>> c7df033e
 
     return noise_object