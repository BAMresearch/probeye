--- conflicted
+++ resolved
@@ -11,11 +11,7 @@
 # local imports
 from probeye.definition.parameter import Parameters
 from probeye.definition.forward_model import ForwardModelBase
-<<<<<<< HEAD
 from probeye.definition.likelihood_model import GaussianLikelihoodModel
-=======
-from probeye.definition.likelihood_model import NoiseModelBase
->>>>>>> c176cdb0
 from probeye.subroutines import underlined_string, titled_table
 from probeye.subroutines import simplified_list_string
 from probeye.subroutines import make_list, len_or_one
@@ -66,15 +62,10 @@
         # names (note that each parameter must have a unique name in the problem); the
         # values of this dictionary are Parameter-objects (see parameter.py) with the
         # following attributes:
-<<<<<<< HEAD
-        # .index  int or None (the index in the theta-vector (see self.loglike) for
-        #         'latent'-parameter; None for 'const'-parameters)
-=======
         # .index  int or None (the index of a 'latent' parameter in the latent parameter
         #         vector theta; None for 'const'-parameters)
         # .dim    int or None (the dimension of the parameter if it is latent, in case
         #         of a constant parameter, this attribute is None)
->>>>>>> c176cdb0
         # .type   string (either 'model', 'prior' or 'likelihood' depending on where the
         #         parameter appears)
         # .prior  object or None (the prior-object of the 'latent'-parameter; None for
@@ -98,16 +89,9 @@
         # not be modified directly
         self._forward_models = {}  # type: dict
 
-<<<<<<< HEAD
-        # a list for the problem's likelihood models (it's not a dict like the other
-        # attributes from above as the likelihood models don't need to have names); this
-        # list is managed internally and should not be edited directly
-        self._likelihood_models = list()  # type: List[GaussianLikelihoodModel]
-=======
         # this dictionary contains the problem's likelihood models; as the other private
         # attributes above, it is managed internally and should not be modified directly
         self._likelihood_models = {}  # type: dict
->>>>>>> c176cdb0
 
         # setup the logger with the given specifications
         if use_default_logger:
@@ -210,11 +194,7 @@
         }
 
     @property
-<<<<<<< HEAD
-    def likelihood_models(self) -> list:
-=======
     def likelihood_models(self) -> dict:
->>>>>>> c176cdb0
         """Access self._likelihood_models from outside via self.likelihood_models."""
         return self._likelihood_models
 
@@ -425,165 +405,6 @@
             value=new_value
         )
 
-<<<<<<< HEAD
-    def check_problem_consistency(self):
-        """
-        Conducts various checks to make sure the problem definition does not contain
-        any inconsistencies.
-        """
-
-        # check if the central components have been added to the problem: parameters,
-        # forward models, likelihood models and experiments
-        assert (
-            len(self._parameters) != 0
-        ), "The problem does not contain any parameters!"
-        assert (
-            len(self._forward_models) != 0
-        ), "The problem does not contain any forward models!"
-        assert (
-            len(self._likelihood_models) != 0
-        ), "The problem does not contain any likelihood models!"
-        assert (
-            len(self._experiments) != 0
-        ), "The problem does not contain any experiments!"
-
-        # check if all parameters of the forward model(s) appear in self._parameters
-        # and if they have the correct type
-        for forward_model in self._forward_models.values():
-            for model_prm in forward_model.prms_def.keys():
-                assert model_prm in self._parameters, (
-                    f"The forward model parameter '{model_prm}' is not defined "
-                    f"within the problem!"
-                )
-                assert (
-                    self._parameters[model_prm].type == "model"
-                ), f"The forward model parameter '{model_prm}' is not of type 'model'!"
-
-        # check if all parameters of the likelihood model appear in self._parameters
-        # and if they have the correct type
-        for likelihood_model in self._likelihood_models:
-            for likelihood_prm in likelihood_model.prms_def.keys():
-                assert likelihood_prm in self._parameters, (
-                    f"The likelihood model parameter '{likelihood_prm}' is not defined "
-                    f"within the problem!"
-                )
-                assert self._parameters[likelihood_prm].type == "likelihood", (
-                    f"The likelihood model parameter '{likelihood_prm}' is not of type "
-                    f"'likelihood'!"
-                )
-
-        # check if all prior objects in self.priors are consistent in terms of their
-        # parameters; each one of them must appear in self._parameters
-        for prior_obj in self.priors.values():
-            for prior_prm in prior_obj.hyperparameters.keys():
-                assert prior_prm in self._parameters, (
-                    f"The prior parameter '{prior_prm}' is not defined within "
-                    f"the problem!"
-                )
-                assert self._parameters[prior_prm].type == "prior", (
-                    f"The prior parameter '{prior_prm}' " f"is not of type 'prior'!"
-                )
-
-        # check the indices of the latent parameters
-        idx_list = []
-        for prm_name, parameter in self._parameters.items():
-            if parameter.is_latent:
-                idx_range = [*range(parameter.index, parameter.index_end)]
-                idx_list += idx_range
-        assert sorted(idx_list) == list(range(len(idx_list))), (
-            f"There seems to be an inconsistency in the latent parameter's indices. "
-            f"The sorted index list is: "
-            f"{sorted(idx_list)}"
-        )
-
-        # check the consistency of each parameter
-        for parameter in self._parameters.values():
-            parameter.check_consistency()
-
-    def add_experiment(self, exp_name: str, sensor_values: dict, fwd_model_name: str):
-        """
-        Adds a single experiment to the inference problem. Here, an experiment is
-        defined as one or more sensors (note that the experiment does not distinguish
-        between input and output sensors) which provide some measured data.
-        Additionally, a reference to one of the problem's forward models is associated
-        with an experiment.
-
-        Parameters
-        ----------
-        exp_name
-            The name of the experiment, e.g. "Exp_20May.12". If an experiment with a
-            similar name has already been added, it will be overwritten and a warning
-            will be thrown.
-        sensor_values
-            The keys are the sensor's names, the values are the measured values.
-        fwd_model_name
-            Name of the forward model this experiment refers to.
-        """
-
-        # log at beginning so that errors can be associated
-        logger.debug(f"Adding experiment '{exp_name}'")
-
-        # check all keyword arguments are given
-        if type(sensor_values) is not dict:
-            raise TypeError(
-                f"The sensor_values must be given as a dictionary. However, "
-                f"found type '{type(sensor_values)}'."
-            )
-        if type(fwd_model_name) is not str:
-            raise TypeError(
-                f"The fwd_model_name must be given as a string. However, "
-                f"found type '{type(fwd_model_name)}'."
-            )
-
-        # check if the given forward model exists
-        if fwd_model_name not in self._forward_models.keys():
-            raise RuntimeError(
-                f"The forward model '{fwd_model_name}' does not exist! You need to "
-                f"define it before adding experiments that refer to it."
-            )
-
-        # check that the stated forward model is consistent with the experiment
-        experiment_sensors = [*sensor_values.keys()]
-        input_sensors = self._forward_models[fwd_model_name].input_sensors
-        for input_sensor in input_sensors:
-            if input_sensor.name not in experiment_sensors:
-                raise RuntimeError(
-                    f"The forward model's ({fwd_model_name}) input sensor "
-                    f"'{input_sensor.name}' is not provided by the given "
-                    f"experiment '{exp_name}'!"
-                )
-        output_sensors = self._forward_models[fwd_model_name].output_sensors
-        for output_sensor in output_sensors:
-            if output_sensor.name not in experiment_sensors:
-                raise RuntimeError(
-                    f"The forward model's ({fwd_model_name}) output sensor "
-                    f"'{output_sensor.name}' is not provided by the given "
-                    f"experiment '{exp_name}'!"
-                )
-
-        # check that vector-valued sensor_values are given as numpy-arrays; if
-        # not (e.g. if lists or tuples are given) change them to numpy-ndarrays
-        sensor_values_numpy = cp.copy(sensor_values)
-        for sensor_name, values in sensor_values.items():
-            if hasattr(values, "__len__"):
-                if not isinstance(values, np.ndarray):
-                    sensor_values_numpy[sensor_name] = np.array(values)
-
-        # throw warning when the experiment name was defined before
-        if exp_name in self._experiments.keys():
-            logger.warning(
-                f"Experiment '{exp_name}' is already defined "
-                f"and will be overwritten!"
-            )
-
-        # add the experiment to the central dictionary
-        self._experiments[exp_name] = {
-            "sensor_values": sensor_values_numpy,
-            "forward_model": fwd_model_name,
-        }
-
-=======
->>>>>>> c176cdb0
     def get_parameters(
         self, theta: Union[np.ndarray, th.Tensor], prm_def: dict
     ) -> dict:
@@ -780,95 +601,6 @@
         # the given forward model name
         self._forward_models[name] = forward_model
 
-<<<<<<< HEAD
-    def add_likelihood_model(self, likelihood_model: GaussianLikelihoodModel):
-        """
-        Adds a likelihood model to the inference problem.
-
-        Parameters
-        ----------
-        likelihood_model
-            The likelihood model object. Check out likelihood_model.py to get more
-            information on the underlying class.
-        """
-
-        # check if the likelihood model has been assigned a name; if not, assign one
-        if likelihood_model.name is None:
-            likelihood_model.name = f"likelihood_model_{len(self.likelihood_models)}"
-            logger.debug(
-                f"Adding likelihood model '{likelihood_model.name}' "
-                f"(name assigned automatically)"
-            )
-        else:
-            logger.debug(f"Adding likelihood model '{likelihood_model.name}'")
-
-        # check if all given likelihood model parameters have already been added to
-        # the inference problem
-        for prm_name in likelihood_model.prms_def:
-            if prm_name not in self._parameters.keys():
-                raise RuntimeError(
-                    f"The likelihood model parameter '{prm_name}' has not been defined "
-                    f"yet.\nYou have to add all likelihood model parameters to the"
-                    f"problem before adding the likelihood model.\nYou can use the "
-                    f"'add_parameter' method for this purpose."
-                )
-
-        # add the problem's experiments to the likelihood model (note that this is just
-        # a pointer!) for likelihood_model-internal checks
-        likelihood_model.problem_experiments = self._experiments
-
-        # finally, add the likelihood_model to the internal dict
-        self._likelihood_models.append(likelihood_model)
-
-    def assign_experiments_to_likelihood_models(self):
-        """
-        Assigns each likelihood model the corresponding experiment names, based on the
-        sensor names, that are defined for each likelihood model. This function is
-        intended to be called after the problem was fully defined. Alternatively, you
-        can assign the experiments 'by hand', by using the GaussianLikelihood's
-        'add_experiments' method.
-        """
-        logger.debug("Assigning experiments to likelihood models")
-        n_experiments_defined = len(self._experiments)
-        n_experiments_likelihood = 0
-        for likelihood_model in self._likelihood_models:
-            if likelihood_model.assign_experiments_automatically:
-                # get experiments that contain all of the likelihood model's sensors
-                experiment_names = self.get_experiment_names(
-                    sensor_names=likelihood_model.sensor_names
-                )
-                n_experiments_likelihood += len(experiment_names)
-                # add the relevant experiment names to the likelihood model
-                likelihood_model.add_experiments(experiment_names)
-            else:
-                n_experiments_likelihood += len(likelihood_model.experiment_names)
-            likelihood_model.prepare_corr_dict()
-
-        # check if there is the same number of experiments over all likelihood models as
-        # defined for the inference problem
-        if n_experiments_likelihood != n_experiments_defined:
-            # this is not necessarily an error; it also happens in a valid setup when
-            # more than one likelihood model are defined for one forward model; in a
-            # future version, there could be an info message here
-            pass
-
-        # check that each globally defined experiment appears in one of the likelihood
-        # models
-        exp_names_in_likelihood_models = set()
-        for likelihood_model in self._likelihood_models:
-            for exp_name_likelihood in likelihood_model.experiment_names:
-                exp_names_in_likelihood_models.add(exp_name_likelihood)
-
-        for exp_name in self._experiments.keys():
-            if exp_name not in exp_names_in_likelihood_models:
-                # undo the adding of the experiment names
-                for likelihood_model in self._likelihood_models:
-                    likelihood_model.experiment_names = []
-                # one may argue, that this could also be only a warning here
-                raise RuntimeError(
-                    f"The globally defined experiment '{exp_name}' does not appear in "
-                    f"any of the likelihood models!"
-=======
     # =============================================================== #
     #                   Experiments related methods                   #
     # =============================================================== #
@@ -955,7 +687,6 @@
                     f"The forward model's ({fwd_model_name}) output sensor "
                     f"'{output_sensor.name}' is not provided by the given "
                     f"experiment '{exp_name}'!"
->>>>>>> c176cdb0
                 )
 
         # check that vector-valued sensor_values are given as numpy-arrays; if not
@@ -1103,7 +834,7 @@
     # ================================================================ #
 
     def add_likelihood_model(
-        self, likelihood_model: NoiseModelBase, name: Optional[str] = None
+        self, likelihood_model: GaussianLikelihoodModel, name: Optional[str] = None
     ):
         """
         Adds a likelihood model to the inference problem. Note that a single problem
@@ -1190,6 +921,7 @@
             )
             for exp_name in added_experiment_names:
                 logger.debug(f"{likelihood_model.name} <--- {exp_name}")
+        likelihood_model.prepare_corr_dict()
 
         # finally, add the likelihood_model to the internal dict
         self._likelihood_models[name] = likelihood_model
