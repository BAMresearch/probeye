# standard library
import copy
from typing import Union, List, Optional, Callable
import copy as cp
import urllib
import os

# third party imports
import owlready2
import rdflib
from rdflib import URIRef, Graph, Literal
from rdflib.namespace import RDF, XSD
from tabulate import tabulate
from loguru import logger
import numpy as np
import torch as th

# local imports
from probeye.definition.parameter import Parameters
from probeye.definition.forward_model import ForwardModelBase
from probeye.definition.likelihood_model import GaussianLikelihoodModel
from probeye.subroutines import underlined_string, titled_table
from probeye.subroutines import simplified_list_string
from probeye.subroutines import make_list, len_or_one
from probeye.subroutines import print_probeye_header
from probeye.subroutines import logging_setup
from probeye.subroutines import add_index_to_tex_prm_name
<<<<<<< HEAD
from probeye.subroutines import iri
from probeye.subroutines import add_constant_to_graph
=======
from probeye.subroutines import translate_simple_correlation
>>>>>>> 2be478c4


class InferenceProblem:
    """
    This class provides a general framework for defining an inference problem (more
    specifically, a parameter estimation problem) without specifying or providing any
    computational means for solving the problem.
    """

    def __init__(
        self,
        name: str,
        use_default_logger: bool = True,
        log_level: str = "INFO",
        log_file: Optional[str] = None,
        print_header: bool = True,
    ):
        """
        Parameters
        ----------
        name
            This is the name of the problem and has only descriptive value, for example
            when working with several inference problems.
        use_default_logger
            When True, the logger will be set up with some useful default values.
            Otherwise, no logger configurations are applied and a logger can be defined
            outside of the problem definition.
        log_level
            The log-level used by the default logger for printing to std out. This
            argument is intended for quickly controlling the amount of logging output
            the user sees on the screen when running probeye.
        log_file
            Path to the log-file, if the logging-stream should be printed to file.
            If None is given, no logging-file will be created.
        print_header
            If True, a probeye header is logged when an instance of this class is
            created. Otherwise, the header will not be logged.
        """

        # the name of the problem
        self.name = name
        self.use_default_logger = use_default_logger
        self.log_level = log_level
        self.log_file = log_file
        self.print_header = print_header

        # this is the central parameter dictionary of the problem (the used Parameters-
        # class is derived from the dict-class); it contains all defined parameters
        # ('const' and 'latent' ones); the keys of this dictionary are the parameter
        # names (note that each parameter must have a unique name in the problem); the
        # values of this dictionary are Parameter-objects (see parameter.py) with the
        # following attributes:
        # .index  int or None (the index of a 'latent' parameter in the latent parameter
        #         vector theta; None for 'const'-parameters)
        # .dim    int or None (the dimension of the parameter if it is latent, in case
        #         of a constant parameter, this attribute is None)
        # .type   string (either 'model', 'prior' or 'likelihood' depending on where the
        #         parameter appears)
        # .prior  object or None (the prior-object of the 'latent'-parameter; None for
        #         'const'-parameters)
        # .value  float or None (defines the value for 'const'-parameters; None for
        #         'latent'-parameters)
        # .info   string (a short explanation of the parameter)
        # .tex:   string or None (the TeX version of the parameter's name, for example
        #         r'$\alpha$' for a parameter named 'alpha'; only used for plotting)
        # this attribute is managed internally and should not be modified directly
        self._parameters = Parameters()

        # this dictionary is intended for storing the problem's experimentally measured
        # data; this dict is managed internally and should not be modified directly
        self._experiments = {}  # type: dict

        # the following dict contains the problem's forward models; note that a single
        # problem can have multiple forward models; the keys in this dict are the
        # forward model names, while the values are the forward model objects (check out
        # the script forward_model.py); this dictionary is managed internally and should
        # not be modified directly
        self._forward_models = {}  # type: dict

        # this dictionary contains the problem's likelihood models; as the other private
        # attributes above, it is managed internally and should not be modified directly
        self._likelihood_models = {}  # type: dict

        # setup the logger with the given specifications
        if use_default_logger:
            logging_setup(log_file=log_file, log_level_stdout=log_level)

        # log probeye header and first message
        if print_header:
            print_probeye_header()
            logger.debug("")  # for visual separation
        logger.debug(f"Initialized inference problem: '{self.name}'")

    @property
    def n_prms(self) -> int:
        """Provides n_prms attribute."""
        return self._parameters.n_prms

    @property
    def prms(self) -> List[str]:
        """Provides prms attribute."""
        return self._parameters.prms

    @property
    def n_latent_prms(self) -> int:
        """Provides n_latent_prms attribute."""
        return self._parameters.n_latent_prms

    @property
    def n_latent_prms_dim(self) -> int:
        """Provides n_latent_prms_dim attribute."""
        return self._parameters.n_latent_prms_dim

    @property
    def latent_prms(self) -> List[str]:
        """Provides latent_prms attribute."""
        return self._parameters.latent_prms

    @property
    def latent_prms_dims(self) -> List[int]:
        """Provides latent_prms_dims attribute."""
        return self._parameters.latent_prms_dims

    @property
    def n_constant_prms(self) -> int:
        """Provides n_constant_prms attribute."""
        return self._parameters.n_constant_prms

    @property
    def constant_prms(self) -> List[str]:
        """Provides constant_prms attribute."""
        return self._parameters.constant_prms

    @property
    def constant_prms_dict(self) -> dict:
        """Provides constant_prms_dict attribute."""
        return self._parameters.constant_prms_dict

    @property
    def n_model_prms(self) -> int:
        """Provides n_model_prms attribute."""
        return self._parameters.n_model_prms

    @property
    def model_prms(self) -> List[str]:
        """Provides model_prms attribute."""
        return self._parameters.model_prms

    @property
    def n_prior_prms(self) -> int:
        """Provides n_prior_prms attribute."""
        return self._parameters.n_prior_prms

    @property
    def prior_prms(self) -> List[str]:
        """Provides prior_prms attribute."""
        return self._parameters.prior_prms

    @property
    def n_likelihood_prms(self) -> int:
        """Provides n_likelihood_prms attribute."""
        return self._parameters.n_likelihood_prms

    @property
    def likelihood_prms(self) -> List[str]:
        """Provides likelihood_prms attribute."""
        return self._parameters.likelihood_prms

    @property
    def parameters(self) -> Parameters:
        """Access self._parameters from outside via self.parameters."""
        return self._parameters

    @property
    def priors(self) -> dict:
        """Provides the problem's prior-dictionary which is derived dynamically from
        the latent parameters in the self.parameters dictionary. The keys are the
        priors names, while the values are the prior-objects."""
        return {
            parameter_properties.prior.name: parameter_properties.prior
            for parameter_properties in self.parameters.values()
            if parameter_properties.is_latent
        }

    @property
    def likelihood_models(self) -> dict:
        """Access self._likelihood_models from outside via self.likelihood_models."""
        return self._likelihood_models

    @property
    def forward_models(self) -> dict:
        """Access self._forward_models from outside via self.forward_models."""
        return self._forward_models

    @property
    def experiments(self) -> dict:
        """Access self._experiments from outside via self.experiments."""
        return self._experiments

    # =============================================================== #
    #                    Parameter related methods                    #
    # =============================================================== #

    def add_parameter(
        self,
        prm_name: str,
        prm_type: str,
        dim: Optional[int] = 1,
        domain: Union[tuple, List[tuple]] = (-np.infty, np.infty),
        const: Union[int, float, np.ndarray, None] = None,
        prior: Union[tuple, list, None] = None,
        info: str = "No explanation provided",
        tex: Optional[str] = None,
    ):
        """
        Adds a parameter ('const' or 'latent') to the inference problem. For more
        information, check out the Parameters.add_parameter method.
        """

        # add the parameter to the central parameter dictionary; checks and translations
        # are conducted by the Parameters.add_parameter method
        self._parameters.add_parameter(
            prm_name,
            prm_type,
            dim=dim,
            domain=domain,
            const=const,
            prior=prior,
            info=info,
            tex=tex,
        )

    def remove_parameter(self, prm_name: str):
        """
        Removes a parameter ('const' or 'latent') from inference problem.

        Parameters
        ----------
        prm_name
            The name of the parameter to be removed.
        """

        # checks/additional actions are conducted by Parameters' __delitem__ method
        del self._parameters[prm_name]

    def change_parameter_role(
        self,
        prm_name: str,
        const: Union[int, float, None] = None,
        prior: Union[tuple, None] = None,
        domain: Union[tuple, List[tuple]] = (-np.infty, np.infty),
    ):
        """
        Performs the necessary tasks to change a parameter's role in the problem
        definition. A parameter's role can either be changed from 'const' to 'latent'
        or from 'latent' to 'const'. Note that parameter roles cannot be modified in
        any other way.

        Parameters
        ----------
        prm_name
            The name of the parameter whose role should be changed.
        const
            If the new role is 'const', the corresponding value has to be specified by
            this argument.
        prior
<<<<<<< HEAD
            If the added parameter is a 'latent'-parameter, this argument has to be
            given as a 2-tuple. The first element (a string) defines the prior-type
            (will be referenced in inference routines). The 2nd element must be a
            dictionary stating the prior's parameters as keys and their numeric values
            as values or the name of a pre-defined parameter within the problem scope.
            An example for a normal prior: ('normal', {'loc': 0.0, 'scale': 1.0}). In
            order to define the prior's parameters, check out the prior definitions
            in priors.py.
        domain
            The parameter's domain (i.e., values it may assume). Note that this argument
            is only considered for latent parameter, but not for a constant.
=======
            If the new role is 'latent', this argument has to be given as a 2-tuple.
            Check out the explanations in self.add_parameter for more information on
            this argument.
>>>>>>> 2be478c4
        """
        # first, make sure that the given parameter exists
        self._parameters.confirm_that_parameter_exists(prm_name)

        # exactly one of the const and prior key word arguments must be given
        if const is not None and prior is not None:
            raise RuntimeError(
                f"You must specify either the 'const' or the 'prior' key argument. You "
                f"have specified both."
            )
        if const is None and prior is None:
            raise RuntimeError(
                f"You must specify either the 'const' or the 'prior' key argument. You "
                f"have specified none."
            )
        # raise an error if the role change would not change the role
        if self._parameters[prm_name].is_const and (prior is None):
            raise RuntimeError(
                f"The parameter '{prm_name}' is already defined as constant."
            )
        if self._parameters[prm_name].is_latent and (const is None):
            raise RuntimeError(
                f"The parameter '{prm_name}' is already defined as a "
                f"latent parameter."
            )
        # the parameter's role is changed by first removing it from the problem, and
        # then adding it again in its new role; the role-change does not impact the type
        # ('model', 'prior' or 'likelihood')
        prm = self._parameters[prm_name]
        if prm.is_const:
            # if a constant parameter should be made latent, its dimension will be taken
            # from its current value
            dim = len_or_one(prm.value)  # type: Union[int, None]
        else:
            # in this case, a latent parameter should be made constant; since the dim-
            # attribute will be inferred from the given value (const) it does not need
            # to be specified here
            dim = None
        self.remove_parameter(prm_name)
        self.add_parameter(
            prm_name,
            prm.type,
            dim=dim,
            domain=domain,
            const=const,
            prior=prior,
            info=prm.info,
            tex=prm.tex,
        )

    def change_parameter_type(self, prm_name: str, new_type: str):
        """
        Changes the type of a parameter, i.e., 'model', 'prior' or 'likelihood'. Note
        that parameter types cannot be modified in any other way.

        Parameters
        ----------
        prm_name
            The name of the parameter whose type should be changed.
        new_type
            The new type, either 'model', 'prior' or 'likelihood'.
        """
        # first, make sure that the given parameter exists
        self._parameters.confirm_that_parameter_exists(prm_name)

        # make sure, the requested type is valid
        if new_type not in ["model", "prior", "likelihood"]:
            raise ValueError(
                f"Requested type change of parameter '{prm_name}' to the invalid type "
                f"'{new_type}'. Valid options are 'model', 'prior' or 'likelihood'."
            )

        # change the type as requested
        self._parameters[prm_name] = self._parameters[prm_name].changed_copy(
            type=new_type
        )

    def change_parameter_info(
        self,
        prm_name: str,
        new_info: Optional[str] = None,
        new_tex: Optional[str] = None,
    ):
        """
        Changes the info-string and/or the tex-string of a given parameter. This task
        can also be done directly since the 'info' and 'tex' attributes of the
        parameters are not protected. However, to do so, one needs to know some of the
        internal structure. With this function, one does not need to know anything about
        the internals. So, it is more a convenience function (which however might not be
        needed very often).

        Parameters
        ----------
        prm_name
            The name of the parameter whose info/tex-string should be changed.
        new_info
            The new string for the explanation of parameter prm_name.
        new_tex
            The new string for the parameter's tex-representation.
        """
        # first, make sure that the given parameter exists
        self._parameters.confirm_that_parameter_exists(prm_name)

        # if None is given for the new info/tex, the old value will be kept
        if new_info is None:
            new_info = self._parameters[prm_name].info
        if new_tex is None:
            new_tex = self._parameters[prm_name].tex

        # change the info/tex-string
        self._parameters[prm_name] = self._parameters[prm_name].changed_copy(
            info=new_info, tex=new_tex
        )

    def change_constant(self, prm_name: str, new_value: Union[int, float]):
        """
        Changes the value of a 'const'-parameter, i.e. a constant parameter of the
        inference problem. Note that constants cannot be modified in any other way.

        Parameters
        ----------
        prm_name
            The name of the 'const'-parameter whose value should be changed.
        new_value
            The new value that prm_name should assume.
        """
        # first, make sure that the given parameter exists
        self._parameters.confirm_that_parameter_exists(prm_name)

        # check if the given parameter is a constant
        if self._parameters[prm_name].is_latent:
            raise RuntimeError(f"The parameter '{prm_name}' is not a constant!")
        # change the parameter's value
        self._parameters[prm_name] = self._parameters[prm_name].changed_copy(
            value=new_value
        )

    def get_parameters(
        self, theta: Union[np.ndarray, th.Tensor], prm_def: dict
    ) -> dict:
        """
        Extracts the numeric values for given parameters that have been defined within
        the inference problem. The numeric values are extracted either from the latent
        parameter vector theta or from the constant parameters of the problem.

        Parameters
        ----------
        theta
            A numeric parameter vector passed to the loglike and logprior method. Which
            parameters these numbers refer to can be checked by calling the method
            self.theta_explanation() once the problem is set up.
        prm_def
            Defines which parameters to extract. The keys of this dictionary are the
            global parameter names, while the values are the local parameter names. In
            most cases global and local names will be identical, but sometimes it is
            convenient to define a local parameter name, e.g. in the forward model.

        Returns
        -------
        prms
            Contains <local parameter name> : <(global) parameter value> pairs. If a
            parameter is scalar, its value will be returned as a float. In case of a
            vector-valued parameter, its value will be returned either as a np.ndarray
            or a th.Tensor, depending on the format theta was provided in.
        """
        prms = {}
        for global_name, local_name in prm_def.items():
            idx = self._parameters[global_name].index
            if idx is None:
                # in this case, the parameter is a constant and hence not read from
                # theta, but from the internal library
                prms[local_name] = self._parameters[global_name].value
            else:
                # in this case, the parameter is a latent parameter, and its value is
                # read from theta
                idx_end = self._parameters[global_name].index_end
                if idx == (idx_end - 1):
                    # scalars should not be returned as one-element-lists
                    prms[local_name] = theta[idx]
                else:
                    prms[local_name] = theta[idx:idx_end]
        return prms

    def get_theta_names(self, tex: bool = False, components: bool = False) -> list:
        """
        Returns the parameter names of the latent parameter vector theta in the
        corresponding order (either in tex- or conventional format).

        Parameters
        ----------
        tex
            If True, the TeX-names of the parameters will be returned, otherwise the
            global names as they are used in the code will be returned.
        components
            If True, parameters with dimension > 1 are returned component-wise; e.g.,
            if 'alpha' is a 2D parameter, it will be returned as 'alpha_1' and
            'alpha_2'. If False, only 'alpha' would be returned.

        Returns
        -------
        theta_names
            List of strings with the parameter names appearing in theta.
        """
        # assemble the parameter's names in the order as they appear in theta
        theta_names = []
        indices = []
        for prm_name, parameter in self._parameters.items():
            if parameter.is_latent:
                # add the parameter indices for checking later
                idx = parameter.index
                dim = parameter.dim
                if components and (dim > 1):
                    idx_end = parameter.index_end
                    indices += [*range(idx, idx_end)]
                else:
                    indices.append(parameter.index)
                # add the parameter names
                if tex and parameter.tex is not None:
                    if components and (dim > 1):
                        for i in range(dim):
                            theta_names.append(
                                add_index_to_tex_prm_name(parameter.tex, i + 1)
                            )
                    else:
                        theta_names.append(parameter.tex)
                else:
                    if components and (dim > 1):
                        for i in range(dim):
                            theta_names.append(f"{prm_name}_{i + 1}")
                    else:
                        theta_names.append(prm_name)
        # order the theta_names according to their index-values; note that this step is
        # not necessary for insertion ordered dicts (Python 3.6+), since in this case
        # theta_names will already be in the right order
        theta_names = [name for _, name in sorted(zip(indices, theta_names))]
        return theta_names

    def theta_explanation(self, check_consistency: bool = True) -> str:
        """
        Returns a string describing how the theta-vector, which is the numeric latent
        parameter vector that is given to the likelihood and prior methods, is
        interpreted with respect to the problem's parameters. The printout will tell
        you which parameter is connected to which index of theta.

        Parameters
        ----------
        check_consistency
            When True, a consistency check is performed before printing the
            explanations on theta. When False, this check is skipped.

        Returns
        -------
        s
            The constructed string.
        """

        # an explanation is not printed if the problem is inconsistent
        if check_consistency:
            self.check_problem_consistency()

        # collect the list of theta names in the right order
        theta_names = self.get_theta_names()

        # construct the info-string
        theta_string = "\n+---------------------------+\n"
        theta_string += "|  Theta  |    Parameter    |\n"
        theta_string += "|  index  |      name       |\n"
        theta_string += "|---------------------------|\n"
        for prm_name in theta_names:
            idx = self.parameters[prm_name].index
            dim = self.parameters[prm_name].dim
            if dim == 1:
                theta_string += f"|{idx:7d} --> {prm_name:<15s}|\n"
            else:
                idx_str = f"{idx}-{idx + dim - 1}"
                theta_string += f"|{idx_str:>7s} --> {prm_name:<15s}|\n"
        theta_string += "+---------------------------+\n"

        return theta_string

    # =============================================================== #
    #                  Forward model related methods                  #
    # =============================================================== #

    def add_forward_model(self, name: str, forward_model: ForwardModelBase):
        """
        Adds a forward model to the inference problem. Note that multiple forward models
        can be added to one problem.

        Parameters
        ----------
        name
            The name of the forward model to be added.
        forward_model
            Defines the forward model. Check out forward_model.py to see a template for
            the forward model definition. The user will then have to derive his own
            forward model from that base class. Examples can be found in the package
            directory tests/integration_tests.
        """

        # log at beginning so that errors can be quickly associated
        logger.debug(f"Adding forward model '{name}'")

        # check if all given model parameters have already been added to the inference
        # problem; note that the forward model can only be added to the problem after
        # the corresponding parameters have been defined
        for prm_name in forward_model.prms_def:
            self._parameters.confirm_that_parameter_exists(prm_name)

        # check if the given name for the forward model has already been used
        if name in self._forward_models:
            raise RuntimeError(
                f"The given name '{name}' for the forward model has already been used "
                f"for another forward model. Please choose another name."
            )

        # check if the given forward model has an output sensor with a name that is
        # already used for an output sensor of another forward model
        for existing_name, existing_fwd_model in self._forward_models.items():
            for output_sensor in existing_fwd_model.output_sensor_names:
                if output_sensor in forward_model.output_sensor_names:
                    raise RuntimeError(
                        f"The given forward model '{name}' has an output sensor "
                        f"'{output_sensor}', \nwhich is also defined as an output "
                        f"sensor in the already defined forward model "
                        f"'{existing_name}'.\nPlease choose a different name for "
                        f"output sensor '{output_sensor}' in forward model '{name}'."
                    )

        # add the given forward model to the internal forward model dictionary under
        # the given forward model name
        self._forward_models[name] = forward_model

    # =============================================================== #
    #                   Experiments related methods                   #
    # =============================================================== #

    def add_experiment(
        self,
        exp_name: str,
        sensor_values: dict,
        fwd_model_name: str,
        correlation_info: Union[str, dict, None] = None,
    ):
        """
        Adds a single experiment to the inference problem. An experiment is simply a
        collection of measured data which was produced by one event. The measured data
        is given in form of a dictionary (sensor_values). Additionally, an experiment
        must contain a reference to one and only one forward model (fwd_model_name).
        This should be understood as follows: The experiment contains data that is (at
        least in part) modeled by the stated forward model.

        Parameters
        ----------
        exp_name
            The name of the experiment, e.g. "Exp_20May.12". If an experiment with a
            similar name has already been added, it will be overwritten and a warning
            will be thrown.
        sensor_values
            The keys are the sensor's names (for example 'strain_gauge_1') and the
            values are the measured values.
        fwd_model_name
            Name of the forward model this experiment refers to.
        correlation_info
            If no correlation should be considered between the data of the experiment,
            this argument must be None. However, if there is correlated data this
            argument must be a dictionary where the keys are sensor names of the
            experiment and the value are dictionaries. These dictionaries have as keys
            strings that describe correlation variables and as values again sensor names
            of the experiment. To given an example: {"y1": {"x": "x1", "t": "t"},
            "y2": {"x": "x2", "t": "t"}}. Here, y1, x1, y2, x2, and t must appear as
            sensor names in the experiment, and it means that y1 and y2 are correlated
            in x and t where the corresponding x data of y1/y2 is x1/x2 and the
            corresponding t data of y1/y2 is simply t (no alias). In simple cases with
            only one correlation variable that has a standard name, for example
            {"y1": {"x": "x"}}, a string can be given. In the example given before, this
            string would be "y1:x".
        """

        # log at beginning so that errors can be associated
        logger.debug(f"Adding experiment '{exp_name}'")

        # make sure that no likelihood model has been defined yet
        if self._likelihood_models:
            raise RuntimeError(
                f"You are trying to add an experiment after already having defined "
                f"likelihood models.\nSince version 1.0.17 this is not allowed "
                f"anymore. Please add all experiments before\n defining any likelihood "
                f"model. After you have defined a likelihood model, you cannot add\n"
                f"experiments anymore."
            )

        # check types of input arguments
        if type(sensor_values) is not dict:
            raise TypeError(
                f"The sensor_values must be given as a dictionary. However, "
                f"found type '{type(sensor_values)}'."
            )
        if type(fwd_model_name) is not str:
            raise TypeError(
                f"The fwd_model_name must be given as a string. However, "
                f"found type '{type(fwd_model_name)}'."
            )
        for sensor_name, sensor_value in sensor_values.items():
            if type(sensor_value) not in [list, tuple, np.ndarray, float, int]:
                raise ValueError(
                    f"The sensor value of sensor '{sensor_name}' stated for experiment "
                    f"'{exp_name}' is of type '{type(sensor_value)}'. However, "
                    f"only 'list', 'tuple', 'np.ndarray', 'float' or 'int' are allowed."
                )

        # check if the given forward model exists
        if fwd_model_name not in self._forward_models.keys():
            raise RuntimeError(
                f"The forward model '{fwd_model_name}' does not exist! You need to "
                f"define it before adding experiments that refer to it."
            )
        fwd_model = self._forward_models[fwd_model_name]

        # check that the stated forward model is consistent with the experiment; to be
        # consistent, the experiment must provide data to all input sensors of the
        # referenced forward model and must also contain data to the forward model's
        # output sensor (otherwise the forward model's response could not be compared
        # with the experimental data)
        experiment_sensors = [*sensor_values.keys()]
        input_sensors = fwd_model.input_sensors
        for input_sensor in input_sensors:
            if input_sensor.name not in experiment_sensors:
                raise RuntimeError(
                    f"The forward model's ({fwd_model_name}) input sensor "
                    f"'{input_sensor.name}' is not provided by the given "
                    f"experiment '{exp_name}'!"
                )
        output_sensors = fwd_model.output_sensors
        for output_sensor in output_sensors:
            if output_sensor.name not in experiment_sensors:
                raise RuntimeError(
                    f"The forward model's ({fwd_model_name}) output sensor "
                    f"'{output_sensor.name}' is not provided by the given "
                    f"experiment '{exp_name}'!"
                )

        # check that the sensor values are given in the right format; only floats, ints,
        # np.ndarray, lists and tuples are allowed; lists and tuples will be converted
        # to 1D np.ndarrays; multidimensional np.ndarrays will lead to a value error
        sensor_values_numpy = cp.deepcopy(sensor_values)
        for sensor_name, values in sensor_values.items():
            if isinstance(values, (list, tuple)):
                sensor_values_numpy[sensor_name] = np.atleast_1d(np.array(values))
            elif isinstance(values, np.ndarray):
                if values.ndim > 1:
                    raise ValueError(
                        f"The sensor values of an experiment must be given as 1D "
                        f"arrays. However, the sensor_values of '{sensor_name}' in "
                        f"experiment '{exp_name}' are given as an {values.ndim}D array."
                    )
                if values.size == 1:
                    raise ValueError(
                        f"Encountered a np.ndarray with only one element in "
                        f"experiment '{exp_name}', sensor '{sensor_name}'. "
                        f"Please use floats or integers to provide scalar data."
                    )
                sensor_values_numpy[sensor_name] = values
            elif isinstance(values, (float, int)):
                sensor_values_numpy[sensor_name] = values
            else:
                raise ValueError(
                    f"Encountered invalid type '{type(values)}' in the sensor values "
                    f"of sensor '{sensor_name}' in experiment '{exp_name}'.\n Sensor"
                    f"data must be given as int, float, np.ndarray, list or tuple."
                )

        # throw warning when the experiment name was defined before
        if exp_name in self._experiments.keys():
            logger.warning(
                f"An experiment with name '{exp_name}' is already defined within the "
                f"problem scope.\nIt will now be overwritten! Please make sure that "
                f"this was intended."
            )

        # check the given correlation information
        if correlation_info is not None:
            # for simple cases the correlation_info can be given as a string
            if isinstance(correlation_info, str):
                correlation_info = translate_simple_correlation(correlation_info)
            for key_sensor, corr_dict in correlation_info.items():
                # the keys of correlation_info must be sensor names of the experiment
                if key_sensor not in sensor_values:
                    raise RuntimeError(
                        f"The key '{key_sensor}' in the argument correlation_info does"
                        f" not appear in the given sensor_values!"
                    )
                # they keys of correlation_info must be names of output sensors of the
                # experiment's forward model
                if key_sensor not in fwd_model.output_sensor_names:
                    raise RuntimeError(
                        f"The correlation_info of experiment '{exp_name}' states the "
                        f"sensor '{key_sensor}' as a key without this sensor\nbeing "
                        f"the name of an output sensor of forward model "
                        f"'{fwd_model_name}' (this is the forward model this "
                        f"experiment refers to)."
                    )
                # the values must be dicts again
                if not isinstance(corr_dict, dict):
                    raise TypeError(
                        f"Found invalid format of the 'correlation_info' argument in "
                        f"experiment '{exp_name}'!\nThe required format is a 2-level "
                        f"dictionary. However, the value of key '{key_sensor}' is not "
                        f"a dictionary but a '{type(corr_dict)}'."
                    )
                # also the last-level values must be sensor names of the experiment
                for val_sensor in corr_dict.values():
                    if val_sensor not in sensor_values:
                        raise RuntimeError(
                            f"The value '{val_sensor}' in the argument correlation_info"
                            f" does not appear in the given sensor_values!"
                        )

        # add the experiment to the central dictionary
        self._experiments[exp_name] = {
            "sensor_values": sensor_values_numpy,
            "forward_model": fwd_model_name,
            "correlation_info": correlation_info,
        }

    def get_experiment_names(
        self,
        forward_model_names: Union[str, List[str], None] = None,
        sensor_names: Union[str, List[str], None] = None,
        experiment_names: Union[str, List[str], None] = None,
    ) -> list:
        """
        Extracts the names of all experiments which refer to a forward model from a
        given list and/or which contain a set of given sensors. The experiments are
        extracted from a given set of experiments.

        Parameters
        ----------
        forward_model_names
            The names of the forward model the experiments should refer to. This means,
            to be selected, an experiment must refer to one of those fwd model names.
        sensor_names
            The names of the sensors the experiments should should contain. To be
            selected, an experiment must contain all of the sensors stated in this list.
        experiment_names
            The names of the experiments to sub-select from. If None is given, then all
            experiments of the problem will be used.

        Returns
        -------
        relevant_experiment_names
            The names of the sub-selected experiments.
        """

        # at least one of forward_model_names and sensor_names must be given
        if (not forward_model_names) and (not sensor_names):
            raise RuntimeError(
                f"You did not specify any forward model(s) or sensor names."
            )

        # if experiments is not further specified it is assumed that all given
        # experiments should be used
        if experiment_names is None:
            experiment_names = [*self._experiments.keys()]

        # this is for collecting the experiments
        relevant_experiment_names = []

        # get the experiments which refer to one of the given forward models; keep in
        # mind that each experiment refers to exactly one forward model
        if forward_model_names is not None:
            forward_model_names_list = make_list(forward_model_names)
            for exp_name in experiment_names:
                fwd_model_name = self._experiments[exp_name]["forward_model"]
                if fwd_model_name in forward_model_names_list:
                    relevant_experiment_names.append(exp_name)
            experiment_names = relevant_experiment_names

        # get the experiments from the previously sub-selected experiments which
        # contain all of the given sensors
        if sensor_names is not None:
            relevant_experiment_names = []
            sensor_names_list = make_list(sensor_names)
            for exp_name in experiment_names:
                exp_sensors = [*self._experiments[exp_name]["sensor_values"].keys()]
                if all([s in exp_sensors for s in sensor_names_list]):
                    relevant_experiment_names.append(exp_name)

        return relevant_experiment_names

    def transform_experimental_data(
        self, func: Callable, args: tuple = (), **kwargs
    ) -> "InferenceProblem":
        """
        Returns a copy of the problem the experimental data of which is transformed in
        some way. This might be a necessary pre-processing step for an inference engine
        in order to be able to solve the problem. Note that the problem is not fully
        deep-copied. The forward models are excluded from deep-copying, as this might
        result in problems. The rest of the problem is deep-copied however.

        Parameters
        ----------
        func
            The function that is applied on each of the experiment's sensor values.
        args
            Additional positional arguments to be passed to func.
        kwargs
            Keyword arguments to be passed to func.

        Returns
        -------
        self_copy
            A copy of self where the experimental data has been transformed in the
            specified fashion.
        """

        # for easier error tracing
        logger.debug(f"Transforming experimental data using f = '{func.__name__}'")

        # the original problem shall not be touched, so we create a copy here to which
        # the transformation will be applied
        self_copy = InferenceProblem(
            self.name,
            use_default_logger=self.use_default_logger,
            log_level=self.log_level,
            log_file=self.log_file,
            print_header=False,
        )
        self_copy._parameters = cp.deepcopy(self._parameters)
        self_copy._experiments = cp.deepcopy(self._experiments)
        self_copy._forward_models = cp.copy(self._forward_models)  # no deep-copy here!
        self_copy._likelihood_models = cp.deepcopy(self._likelihood_models)
        # the following step is necessary since the attribute 'problem_experiments' of
        # the deep-copied likelihood models in self_copy still refer to the experiments
        # of self; hence, we need to set this pointer to the experiments of self_copy
        for likelihood_model in self_copy._likelihood_models.values():
            likelihood_model.problem_experiments = self_copy._experiments

        # transform the sensor values from the experiments by applying the specified
        # function with the given arguments to them
        for exp_name in self_copy._experiments.keys():
            sensor_values = self_copy._experiments[exp_name]["sensor_values"]
            for sensor_name in sensor_values.keys():
                sensor_values[sensor_name] = func(
                    sensor_values[sensor_name], *args, **kwargs
                )

        return self_copy

    # ================================================================ #
    #                 Likelihood model related methods                 #
    # ================================================================ #

    def add_likelihood_model(
        self, likelihood_model: GaussianLikelihoodModel, name: Optional[str] = None
    ):
        """
        Adds a likelihood model to the inference problem. Note that a single problem
        can have multiple likelihood models. It is assumed that all likelihood models
        of a problem are mutually independent. Note that before adding a likelihood
        model, all the experiments the likelihood model should refer to must have
        already been added to the InferenceProblem.

        Parameters
        ----------
        likelihood_model
            The general likelihood model object, see likelihood.py. This likelihood
            model is general in that sense, that it is merely descriptive without
            providing any computational means. The general likelihood model will be
            translated into a likelihood model with computational means in the solver
            that will later be used to 'solve' the inference problem.
        name
            A descriptive name for the likelihood model. If None is given, a default
            name will be derived automatically (something like 'likelihood_model_1').
        """

        # check if the likelihood model has been assigned a name; if not, assign one
        if name is None:
            name = f"likelihood_model_{len(self.likelihood_models)}"
            logger.debug(
                f"Adding likelihood model '{name}' (name assigned automatically)"
            )
        else:
            logger.debug(f"Adding likelihood model '{name}'")
        likelihood_model.name = name  # this is important e.g. for the torch-solver!

        # ensure that experiments have already been added to the problem
        if not self._experiments:
            raise RuntimeError(
                f"You are trying to add a likelihood model to your problem without "
                f"having added any experiments yet!\nPlease add the experiments "
                f"before adding the likelihood models."
            )

        # check if all given likelihood model parameters have already been added to
        # the inference problem
        for prm_name in likelihood_model.prms_def:
            if prm_name not in self._parameters.keys():
                raise RuntimeError(
                    f"The likelihood model parameter '{prm_name}' has not been defined "
                    f"yet.\nYou have to add all likelihood model parameters to the "
                    f"problem before adding the likelihood model.\nYou can use the"
                    f"'add_parameter' method for this purpose."
                )

        # add the problem's experiments to the likelihood model (note that this is just
        # a pointer!) for likelihood_model-internal checks
        likelihood_model.problem_experiments = self._experiments

        # check/assign the likelihood model's experiments
        if len(likelihood_model.experiment_names) > 0:
            # in this case, the user has manually specified the experiments (by name)
            # she wants to assign to the likelihood model; these experiments will now
            # be properly added by the intended method; note that this is not possible
            # to do in the __init__ of GaussianLikelihoodModel because at that time
            # the attribute self.problem_experiments is not set yet
            experiment_names_user = copy.copy(likelihood_model.experiment_names)
            likelihood_model.experiment_names = []
            likelihood_model.add_experiments(experiment_names_user)

        else:
            # in this case, the likelihood model will be assigned its experiments
            # automatically; this assignment works via the likelihood model's sensors;
            # it is simply checked which experiments contain all of the likelihood
            # model's sensors as sensor values; those experiments will be assigned then
            added_experiment_names = self.get_experiment_names(
                sensor_names=likelihood_model.sensor_names
            )
            likelihood_model.add_experiments(added_experiment_names)
            logger.debug(
                f"No experiments were explicitly defined for likelihood model "
                f"'{likelihood_model.name}'."
            )
            logger.debug(
                f"The following experiments were added were added automatically "
                f"to {name}':"
            )
            for exp_name in added_experiment_names:
                logger.debug(f"{likelihood_model.name} <--- {exp_name}")

        # set the likelihood's forward model
        likelihood_model.determine_forward_model()

        # finally, add the likelihood_model to the internal dict
        self._likelihood_models[name] = likelihood_model

    # =============================================================== #
    #                          Other methods                          #
    # =============================================================== #

    def info(
        self,
        tablefmt: str = "presto",
        check_consistency: bool = True,
    ) -> str:
        """
        Logs an overview of the problem definition and returns the generated string.

        Parameters
        ----------
        tablefmt
            An argument for the tabulate function defining the style of the generated
            table. Check out tabulate's documentation for more info.
        check_consistency
            When True, a consistency check is performed before printing the explanations
            on theta. When False, this check is skipped.

        Returns
        -------
            The constructed string providing the problem's definition.
        """

        # state the name of the inference problem
        title = f"Problem summary: {self.name}"
        title_string = underlined_string(title, n_empty_start=1)

        # provide information on the defined forward models
        rows_fwd_model = []
        for name, model in self._forward_models.items():
            glob_prms = simplified_list_string([*model.prms_def.keys()])
            loc_prms = simplified_list_string([*model.prms_def.values()])
            rows_fwd_model.append((name, glob_prms, loc_prms))
        headers = ["Model name", "Global parameters", "Local parameters"]
        fwd_table = tabulate(rows_fwd_model, headers=headers, tablefmt=tablefmt)
        fwd_string = titled_table("Forward models", fwd_table)

        # provide information on the defined priors
        rows_prior = []
        for name, prior in self.priors.items():
            glob_prms = simplified_list_string([*prior.prms_def.keys()])
            loc_prms = simplified_list_string([*prior.prms_def.values()])
            rows_prior.append((name, glob_prms, loc_prms))
        headers = ["Prior name", "Global parameters", "Local parameters"]
        prior_table = tabulate(rows_prior, headers=headers, tablefmt=tablefmt)
        prior_str = titled_table("Priors", prior_table)

        # provide various information on the problem's parameters
        prm_string = self._parameters.parameter_overview(tablefmt=tablefmt)
        prm_string += self._parameters.parameter_explanations(tablefmt=tablefmt)
        prm_string += self._parameters.const_parameter_values(tablefmt=tablefmt)

        # include the information on the theta interpretation
        theta_string = "\nTheta interpretation"
        theta_string += self.theta_explanation(check_consistency=check_consistency)

        # provide information on the added experiments
        max_length = 0
        max_digits = 0
        for exp_dict in self._experiments.values():
            for sensor_name, sensor_values in exp_dict["sensor_values"].items():
                if len(sensor_name) > max_length:
                    max_length = len(sensor_name)
                if len(str(len_or_one(sensor_values))) > max_digits:
                    max_digits = len(str(len_or_one(sensor_values)))
        rows_exp = []  # type: List[tuple[str, str, str]]
        for exp_name, exp_dict in self._experiments.items():
            sensor_name_1 = [*exp_dict["sensor_values"].keys()][0]
            sensor_values_1 = [*exp_dict["sensor_values"].values()][0]
            n_values_1 = len_or_one(sensor_values_1)
            sv_info_1 = f"{sensor_name_1:{max_length}} "
            if n_values_1 == 1:
                sv_info_1 += f"({n_values_1:{max_digits}} element)"
            else:
                sv_info_1 += f"({n_values_1:{max_digits}} elements)"
            rows_exp.append((exp_name, sv_info_1, exp_dict["forward_model"]))
            # the remaining code is for experiments with more than one sensor val
            if len([*exp_dict["sensor_values"].keys()]) > 1:
                for sensor_name, sensor_values in exp_dict["sensor_values"].items():
                    if sensor_name == sensor_name_1:
                        continue
                    n_values = len_or_one(sensor_values)
                    sv_info = f"{sensor_name:{max_length}} "
                    if n_values == 1:
                        sv_info += f"({n_values:{max_digits}} element)"
                    else:
                        sv_info += f"({n_values:{max_digits}} elements)"
                    rows_exp.append(("", sv_info, ""))
        headers = ["Name", "Sensor values", "Forward model"]
        exp_table = tabulate(rows_exp, headers=headers, tablefmt=tablefmt)
        exp_str = titled_table("Added experiments", exp_table)

        # provide information on the added likelihood models
        rows_like = []
        for l_name, l_model in self._likelihood_models.items():
            prms_glob = simplified_list_string([*l_model.prms_def.keys()])
            prms_loc = simplified_list_string([*l_model.prms_def.values()])
            l_sensors = simplified_list_string(l_model.sensor_names)
            exp_name_1 = l_model.experiment_names[0]
            rows_like.append((l_name, prms_glob, prms_loc, l_sensors, exp_name_1))
            for exp_name in l_model.experiment_names:
                if exp_name == exp_name_1:
                    continue
                rows_like.append(("", "", "", "", exp_name))
        headers = ["Name", "Glob. prms", "Loc. prms", "Target sensors", "Experiments"]
        like_table = tabulate(rows_like, headers=headers, tablefmt=tablefmt)
        like_str = titled_table("Added likelihood models", like_table)

        # concatenate the string and return it
        full_string = title_string + fwd_string + prior_str + prm_string
        full_string += theta_string + exp_str + like_str

        # log and return the string
        for line in full_string.split("\n"):
            logger.info(line)
        return full_string

    def __str__(self) -> str:
        """
        Allows to print the problem definition via print(problem) if problem is
        an instance of InferenceProblem. See self.info for more details.
        """
        return self.info()

    def check_problem_consistency(self):
        """
        Conducts various checks to make sure the problem definition does not contain
        any inconsistencies.
        """

        # check if the central components have been added to the problem: parameters,
        # forward models, experiments and likelihood models
        assert (
            len(self._parameters) != 0
        ), "The problem does not contain any parameters!"
        assert (
            len(self._forward_models) != 0
        ), "The problem does not contain any forward models!"
        assert (
            len(self._experiments) != 0
        ), "The problem does not contain any experiments!"
        assert (
            len(self._likelihood_models) != 0
        ), "The problem does not contain any likelihood models!"

        # check if all parameters of the forward model(s) appear in self._parameters
        # and if they have the correct type
        for fwd_name, forward_model in self._forward_models.items():
            for model_prm in forward_model.prms_def:
                assert model_prm in self._parameters, (
                    f"The forward model parameter '{model_prm}' that appears in "
                    f"forward model '{fwd_name}' is not defined within the problem!"
                )
                assert self._parameters[model_prm].type == "model", (
                    f"The forward model parameter '{model_prm}' that appears in "
                    f"forward model '{fwd_name}' has not been defined as of type "
                    f"'model' but of type '{self._parameters[model_prm].type}' in the "
                    f"problem definition!"
                )

        # check if all parameters of the likelihood model appear in self._parameters
        # and if they have the correct type
        for likelihood_name, likelihood_model in self._likelihood_models.items():
            for likelihood_prm in likelihood_model.prms_def:
                assert likelihood_prm in self._parameters, (
                    f"The likelihood model parameter '{likelihood_prm}' that appears "
                    f"in likelihood model '{likelihood_name}' is not defined within "
                    f"the problem!"
                )
                assert self._parameters[likelihood_prm].type == "likelihood", (
                    f"The likelihood model parameter '{likelihood_prm}' that appears "
                    f"in likelihood model '{likelihood_name}' has not been defined "
                    f"as of type 'likelihood' but of type "
                    f"'{self._parameters[likelihood_prm].type}' in the problem "
                    f"definition!"
                )

        # check if all prior objects in self.priors are consistent in terms of their
        # parameters; each one of them must appear in self._parameters
        for prior_name, prior_obj in self.priors.items():
            for prior_prm in prior_obj.hyperparameters:
                assert prior_prm in self._parameters, (
                    f"The prior parameter '{prior_prm}' that appears in prior "
                    f"'{prior_name}' is not defined within the problem!"
                )
                assert self._parameters[prior_prm].type == "prior", (
                    f"The prior parameter '{prior_prm}' that appears in prior "
                    f"'{prior_name}' has not been defined as of type 'prior' but of "
                    f"type '{self._parameters[prior_prm].type}' in the problem "
                    f"definition!"
                )

        # check the indices of the latent parameters; the combined indices should form
        # an ascending vector of integers from 0 to n; no multiple or missing values
        # are allowed
        idx_list = []
        for prm_name, parameter in self._parameters.items():
            if parameter.is_latent:
                idx_range = [*range(parameter.index, parameter.index_end)]
                idx_list += idx_range
        assert sorted(idx_list) == list(range(len(idx_list))), (
            f"There seems to be an inconsistency in the latent parameter's indices. "
            f"The sorted index list is: {sorted(idx_list)}"
        )

        # check the consistency of each parameter
        for parameter in self._parameters.values():
            parameter.check_consistency()

        # check the consistency of each likelihood model
        for likelihood_model in self._likelihood_models.values():
            likelihood_model.check_experiment_consistency()

        # check that each defined experiment appears in one of the likelihood models
        exp_names_in_likelihood_models = set()
        for likelihood_model in self._likelihood_models.values():
            for exp_name_likelihood in likelihood_model.experiment_names:
                exp_names_in_likelihood_models.add(exp_name_likelihood)
        for exp_name in self._experiments.keys():
            if exp_name not in exp_names_in_likelihood_models:
                logger.warning(
                    f"The globally defined experiment '{exp_name}' does not appear in "
                    f"any of the likelihood models!"
                )<|MERGE_RESOLUTION|>--- conflicted
+++ resolved
@@ -25,12 +25,9 @@
 from probeye.subroutines import print_probeye_header
 from probeye.subroutines import logging_setup
 from probeye.subroutines import add_index_to_tex_prm_name
-<<<<<<< HEAD
 from probeye.subroutines import iri
 from probeye.subroutines import add_constant_to_graph
-=======
 from probeye.subroutines import translate_simple_correlation
->>>>>>> 2be478c4
 
 
 class InferenceProblem:
@@ -297,23 +294,12 @@
             If the new role is 'const', the corresponding value has to be specified by
             this argument.
         prior
-<<<<<<< HEAD
-            If the added parameter is a 'latent'-parameter, this argument has to be
-            given as a 2-tuple. The first element (a string) defines the prior-type
-            (will be referenced in inference routines). The 2nd element must be a
-            dictionary stating the prior's parameters as keys and their numeric values
-            as values or the name of a pre-defined parameter within the problem scope.
-            An example for a normal prior: ('normal', {'loc': 0.0, 'scale': 1.0}). In
-            order to define the prior's parameters, check out the prior definitions
-            in priors.py.
+            If the new role is 'latent', this argument has to be given as a 2-tuple.
+            Check out the explanations in self.add_parameter for more information on
+            this argument.
         domain
             The parameter's domain (i.e., values it may assume). Note that this argument
             is only considered for latent parameter, but not for a constant.
-=======
-            If the new role is 'latent', this argument has to be given as a 2-tuple.
-            Check out the explanations in self.add_parameter for more information on
-            this argument.
->>>>>>> 2be478c4
         """
         # first, make sure that the given parameter exists
         self._parameters.confirm_that_parameter_exists(prm_name)
