--- conflicted
+++ resolved
@@ -1,11 +1,8 @@
 # standard library
-<<<<<<< HEAD
-import os
-=======
 from typing import Union, List, Optional, Callable
->>>>>>> c7df033e
 import copy as cp
 import urllib
+import os
 
 # third party imports
 import owlready2
