# standard library
from typing import Union, List, Optional, Callable
import copy as cp

# third party imports
from tabulate import tabulate
from loguru import logger
import numpy as np
import torch as th

# local imports
from probeye.definition.parameter import Parameters
from probeye.definition.forward_model import ForwardModelBase
from probeye.definition.noise_model import NoiseModelBase
from probeye.subroutines import underlined_string, titled_table
from probeye.subroutines import simplified_list_string, simplified_dict_string
from probeye.subroutines import unvectorize_dict_values, make_list, len_or_one
from probeye.subroutines import print_probeye_header
from probeye.subroutines import logging_setup
from probeye.subroutines import add_index_to_tex_prm_name


class InferenceProblem:
    """
    This class provides a general framework for defining an inference problem.
    Capabilities for solving the set up problem are intentionally not included.
    """

    def __init__(
        self, name: str, use_default_logger: bool = True, log_file: Optional[str] = None
    ):
        """
        Parameters
        ----------
        name
            This is the name of the problem and has only descriptive value, for example
            when working with several inference problems.
        use_default_logger
            When True, the logger will be set up with some useful default values.
            Otherwise, no logger configurations are applied.
        log_file
            Path to the log-file, if the logging should be printed to file. If None is
            given, no logging-file will be created.
        """

        # the name of the problem
        self.name = name

        # this is the central parameter dictionary of the problem (the used Parameters-
        # class is derived from the dict-class); it contains all defined parameters
        # ('const' and 'latent' ones); the keys of this dictionary are the parameter
        # names; note that each parameter must have a unique name in the problem; the
        # values of this dictionary are Parameter-objects (see parameter.py) with the
        # following attributes:
        # .index  int or None (the index in the theta-vector (see self.loglike) for
        #         'latent'-parameter; None for 'const'-parameters)
        # .type   string (either 'model', 'prior' or 'noise' depending on where the
        #         parameter appears)
        # .prior  object or None (the prior-object of the 'latent'-parameter; None for
        #         'const'-parameters)
        # .value  float or None (defines the value for 'const'-parameters; None for
        #         'latent'-parameters)
        # .info   string (a short explanation of the parameter)
        # .tex:   string or None (the TeX version of the parameter's name, for example
        #         r'$\alpha$' for a parameter named 'alpha')
        self._parameters = Parameters()

        # this dictionary is intended for storing the measured data from experiment_
        # names (see self.add_experiment); this dict is managed internally and should
        # not be edited directly
        self._experiments = {}  # type: dict

        # here, the forward models are written to; note that the problem can have
        # multiple forward models; the keys are the forward model names, while the
        # values are the forward model objects, see also in the script forward_model.py;
        # this dictionary is managed internally and should not be edited directly
        self._forward_models = {}  # type: dict

        # a list for the problem's noise models (it's not a dict like the other
        # attributes from above as the noise models don't need to have names); this
        # list is managed internally and should not be edited directly
        self._noise_models = list()  # type: List[NoiseModelBase]

        # setup the logger with the given specifications
        if use_default_logger:
            logging_setup(log_file=log_file)

        # log probeye header and first message
        print_probeye_header()
        logger.debug("")  # for visual separation
        logger.debug(f"Initialized inference problem: '{self.name}'")

    @property
    def n_prms(self) -> int:
        """Provides n_prms attribute."""
        return self._parameters.n_prms

    @property
    def prms(self) -> List[str]:
        """Provides prms attribute."""
        return self._parameters.prms

    @property
    def n_latent_prms(self) -> int:
        """Provides n_latent_prms attribute."""
        return self._parameters.n_latent_prms

    @property
    def n_latent_prms_dim(self) -> int:
        """Provides n_latent_prms_dim attribute."""
        return self._parameters.n_latent_prms_dim

    @property
    def latent_prms(self) -> List[str]:
        """Provides latent_prms attribute."""
        return self._parameters.latent_prms

    @property
    def latent_prms_dims(self) -> List[int]:
        """Provides latent_prms_dims attribute."""
        return self._parameters.latent_prms_dims

    @property
    def n_constant_prms(self) -> int:
        """Provides n_constant_prms attribute."""
        return self._parameters.n_constant_prms

    @property
    def constant_prms(self) -> List[str]:
        """Provides constant_prms attribute."""
        return self._parameters.constant_prms

    @property
    def constant_prms_dict(self) -> dict:
        """Provides constant_prms_dict attribute."""
        return self._parameters.constant_prms_dict

    @property
    def n_model_prms(self) -> int:
        """Provides n_model_prms attribute."""
        return self._parameters.n_model_prms

    @property
    def model_prms(self) -> List[str]:
        """Provides model_prms attribute."""
        return self._parameters.model_prms

    @property
    def n_prior_prms(self) -> int:
        """Provides n_prior_prms attribute."""
        return self._parameters.n_prior_prms

    @property
    def prior_prms(self) -> List[str]:
        """Provides prior_prms attribute."""
        return self._parameters.prior_prms

    @property
    def n_noise_prms(self) -> int:
        """Provides n_noise_prms attribute."""
        return self._parameters.n_noise_prms

    @property
    def noise_prms(self) -> List[str]:
        """Provides noise_prms attribute."""
        return self._parameters.noise_prms

    @property
    def parameters(self) -> Parameters:
        """Access self._parameters from outside via self.parameters."""
        return self._parameters

    @property
    def priors(self) -> dict:
        """Provides the problem's prior-dictionary which is derived from the
        latent parameters in the self.parameters dictionary. The keys are the
        priors names, while the values are the prior-objects."""
        return {
            parameter_properties.prior.name: parameter_properties.prior
            for parameter_properties in self.parameters.values()
            if parameter_properties.is_latent
        }

    @property
    def noise_models(self) -> list:
        """Access self._noise_models from outside via self.noise_models."""
        return self._noise_models

    @property
    def forward_models(self) -> dict:
        """Access self._forward_models from outside via self.forward_models."""
        return self._forward_models

    @property
    def experiments(self) -> dict:
        """Access self._experiments from outside via self.experiments."""
        return self._experiments

    def info(
        self,
        include_experiments: bool = False,
        tablefmt: str = "presto",
        check_consistency: bool = True,
    ) -> str:
        """
        Either prints the problem definition to the console (print_it=True) or just
        returns the generated string without printing it (print_it=False).

        Parameters
        ----------
        include_experiments
            If True, information on the experiments defined within the model will be
            included in the printout. Depending on the number of defined experiments,
            this might result in a long additional printout, which is why this is set
            to False (no experiment printout) by default.
        tablefmt
            An argument for the tabulate function defining the style of the generated
            table. Check out tabulate's documentation for more info.
        check_consistency
            When True, a consistency check is performed before printing the explanations
            on theta. When False, this check is skipped.

        Returns
        -------
            The constructed string providing the problem information.
        """

        # contains the name of the inference problem
        title = f"Problem summary: {self.name}"
        title_string = underlined_string(title, n_empty_start=1)

        # list the forward models that have been defined within the problem
        rows = [
            (
                name,
                simplified_list_string([*model.prms_def.keys()]),
                simplified_list_string([*model.prms_def.values()]),
            )
            for name, model in self._forward_models.items()
        ]
        headers = ["Model name", "Global parameters", "Local parameters"]
        fwd_table = tabulate(rows, headers=headers, tablefmt=tablefmt)
        fwd_string = titled_table("Forward models", fwd_table)

        # include information on the defined priors
        rows = [
            (
                name,
                simplified_list_string([*prior.prms_def.keys()]),
                simplified_list_string([*prior.prms_def.values()]),
            )
            for name, prior in self.priors.items()
        ]
        headers = ["Prior name", "Global parameters", "Local parameters"]
        prior_table = tabulate(rows, headers=headers, tablefmt=tablefmt)
        prior_str = titled_table("Priors", prior_table)

        # provide various information on the problem's parameters
        prm_string = self._parameters.parameter_overview(tablefmt=tablefmt)
        prm_string += self._parameters.parameter_explanations(tablefmt=tablefmt)
        prm_string += self._parameters.const_parameter_values(tablefmt=tablefmt)

        # include the information on the theta interpretation
        theta_string = "\nTheta interpretation"
        theta_string += self.theta_explanation(check_consistency=check_consistency)

        # print information on added experiments if requested
        if include_experiments:
            rows_exp = []  # type: List[tuple[str, str]]
            for name, exp_dict in self._experiments.items():
                dict_atoms = unvectorize_dict_values(exp_dict["sensor_values"])
                for dict_atom in dict_atoms:
                    rows_exp.append((name, simplified_dict_string(dict_atom)))
            headers = ["Name", "Sensor values"]
            exp_table = tabulate(rows, headers=headers, tablefmt=tablefmt)
            exp_str = titled_table("Added experiments", exp_table)
        else:
            exp_str = ""

        # concatenate the string and return it
        full_string = title_string + fwd_string + prior_str + prm_string
        full_string += theta_string + exp_str

        # log and return the string
        for line in full_string.split("\n"):
            logger.info(line)
        return full_string

    def __str__(self) -> str:
        """
        Allows to print the problem definition via print(problem) if problem is
        an instance of InferenceProblem. See self.info for more details.
        """
        return self.info()

    def add_parameter(
        self,
        prm_name: str,
        prm_type: str,
        dim: Optional[int] = 1,
        const: Union[int, float, np.ndarray, None] = None,
        prior: Union[tuple, list, None] = None,
        info: str = "No explanation provided",
        tex: Optional[str] = None,
    ):
        """
        Adds a parameter ('const' or 'latent') to the inference problem. For more
        information, check out the Parameters.add_parameter method.
        """

        # add the parameter to the central parameter dictionary; checks and translations
        # are conducted in the Parameters.add_parameter method
        self._parameters.add_parameter(
            prm_name, prm_type, dim=dim, const=const, prior=prior, info=info, tex=tex
        )

    def remove_parameter(self, prm_name: str):
        """
        Removes a parameter ('const' or 'latent') from inference problem.

        Parameters
        ----------
        prm_name
            The name of the parameter to be removed.
        """

        # checks/additional actions are done by Parameters' __delitem__ method
        del self._parameters[prm_name]

    def change_parameter_role(
        self,
        prm_name: str,
        const: Union[int, float, None] = None,
        prior: Union[tuple, None] = None,
    ):
        """
        Performs the necessary tasks to change a parameter's role in the problem
        definition. A parameter's role can either be changed from 'const' to 'latent'
        or from 'latent' to 'const'.

        Parameters
        ----------
        prm_name
            The name of the parameter whose role should be changed.
        const
            If the new role is 'const', the corresponding value has to be specified by
            this argument.
        prior
            If the added parameter is a 'latent'-parameter, this argument has to be
            given as a 2-tuple. The first element (a string) defines the prior-type
            (will be referenced in inference routines). The 2nd element must be a
            dictionary stating the prior's parameters as keys and their numeric values
            as values or the name of a pre-defined parameter within the problem scope.
            An example for a normal prior: ('normal', {'loc': 0.0, 'scale': 1.0}). In
            order to define the prior's parameters, check out the prior definitions
            in priors.py.
        """
        # first, make sure that the given parameter exists
        self._parameters.confirm_that_parameter_exists(prm_name)

        # exactly one of the const and prior key word arguments must be given
        if const is not None and prior is not None:
            raise RuntimeError(
                f"You must specify either the 'const' or the 'prior' key argument. You "
                f"have specified both."
            )
        if const is None and prior is None:
            raise RuntimeError(
                f"You must specify either the 'const' or the 'prior' key argument. You "
                f"have specified none."
            )
        # raise an error if the role change would not change the role
        if self._parameters[prm_name].is_const and (prior is None):
            raise RuntimeError(
                f"The parameter '{prm_name}' is already defined as constant."
            )
        if self._parameters[prm_name].is_latent and (const is None):
            raise RuntimeError(
                f"The parameter '{prm_name}' is already defined as a "
                f"latent parameter."
            )
        # the parameter's role is changed by first removing it from the problem, and
        # then adding it again in its new role; the role-change does not impact the type
        # ('model', 'prior' or 'noise')
        prm = self._parameters[prm_name]
        if prm.is_const:
            # if a constant parameter should be made latent, its dimension will be taken
            # from its current value
            dim = len_or_one(prm.value)  # type: Union[int, None]
        else:
            # in this case, a latent parameter should be made constant; since the dim-
            # attribute will be inferred from the given value (const) it does not need
            # to be specified here
            dim = None
        self.remove_parameter(prm_name)
        self.add_parameter(
            prm_name,
            prm.type,
            dim=dim,
            const=const,
            prior=prior,
            info=prm.info,
            tex=prm.tex,
        )

    def change_parameter_info(
        self,
        prm_name: str,
        new_info: Optional[str] = None,
        new_tex: Optional[str] = None,
    ):
        """
        Changes the info-string and/or the tex-string of a given parameter.

        Parameters
        ----------
        prm_name
            The name of the parameter whose info-string should be changed.
        new_info
            The new string for the explanation of parameter prm_name.
        new_tex
            The new string for the parameter's tex-representation.
        """
        # first, make sure that the given parameter exists
        self._parameters.confirm_that_parameter_exists(prm_name)

        # if None is given for the new info/tex, the old value will be kept
        if new_info is None:
            new_info = self._parameters[prm_name].info
        if new_tex is None:
            new_tex = self._parameters[prm_name].tex

        # change the info/tex-string
        self._parameters[prm_name] = self._parameters[prm_name].changed_copy(
            info=new_info, tex=new_tex
        )

    def change_constant(self, prm_name: str, new_value: Union[int, float]):
        """
        Changes the value of a 'const'-parameter, i.e. a constant parameter of the
        inference problem.

        Parameters
        ----------
        prm_name
            The name of the 'const'-parameter whose value should be changed.
        new_value
            The new value that prm_name should assume.
        """
        # first, make sure that the given parameter exists
        self._parameters.confirm_that_parameter_exists(prm_name)

        # check if the given parameter is a constant
        if self._parameters[prm_name].is_latent:
            raise RuntimeError(f"The parameter '{prm_name}' is not a constant!")
        # change the parameter's value
        self._parameters[prm_name] = self._parameters[prm_name].changed_copy(
            value=new_value
        )

    def check_problem_consistency(self):
        """
        Conducts various checks to make sure the problem definition does not contain
        any inconsistencies.
        """

        # check if the central components have been added to the problem: parameters,
        # forward models, noise models and experiments
        assert (
            len(self._parameters) != 0
        ), "The problem does not contain any parameters!"
        assert (
            len(self._forward_models) != 0
        ), "The problem does not contain any forward models!"
        assert (
            len(self._noise_models) != 0
        ), "The problem does not contain any noise models!"
        assert (
            len(self._experiments) != 0
        ), "The problem does not contain any experiments!"

        # check if all parameters of the forward model(s) appear in self._parameters
        # and if they have the correct type
        for forward_model in self._forward_models.values():
            for model_prm in forward_model.prms_def.keys():
                assert model_prm in self._parameters, (
                    f"The forward model parameter '{model_prm}' is not defined "
                    f"within the problem!"
                )
                assert (
                    self._parameters[model_prm].type == "model"
                ), f"The forward model parameter '{model_prm}' is not of type 'model'!"

        # check if all parameters of the noise model appear in self._parameters
        # and if they have the correct type
        for noise_model in self._noise_models:
            for noise_prm in noise_model.prms_def.keys():
                assert noise_prm in self._parameters, (
                    f"The noise model parameter '{noise_prm}' is not defined within "
                    f"the problem!"
                )
                assert (
                    self._parameters[noise_prm].type == "noise"
                ), f"The noise model parameter '{noise_prm}' is not of type 'noise'!"

        # check if all prior objects in self.priors are consistent in terms of their
        # parameters; each one of them must appear in self._parameters
        for prior_obj in self.priors.values():
            for prior_prm in prior_obj.hyperparameters.keys():
                assert prior_prm in self._parameters, (
                    f"The prior parameter '{prior_prm}' is not defined within "
                    f"the problem!"
                )
                assert self._parameters[prior_prm].type == "prior", (
                    f"The prior parameter '{prior_prm}' " f"is not of type 'prior'!"
                )

        # check the indices of the latent parameters
        idx_list = []
        for prm_name, parameter in self._parameters.items():
            if parameter.is_latent:
                idx_range = [*range(parameter.index, parameter.index_end)]
                idx_list += idx_range
        assert sorted(idx_list) == list(range(len(idx_list))), (
            f"There seems to be an inconsistency in the latent parameter's indices. "
            f"The sorted index list is: "
            f"{sorted(idx_list)}"
        )

        # check the consistency of each parameter
        for parameter in self._parameters.values():
            parameter.check_consistency()

    def add_experiment(self, exp_name: str, sensor_values: dict, fwd_model_name: str):
        """
        Adds a single experiment to the inference problem. Here, an experiment is
        defined as one or more sensors (note that the experiment does not distinguish
        between input and output sensors) which provide some measured data.
        Additionally, a reference to one of the problem's forward models is associated
        with an experiment.

        Parameters
        ----------
        exp_name
            The name of the experiment, e.g. "Exp_20May.12". If an experiment with a
            similar name has already been added, it will be overwritten and a warning
            will be thrown.
        sensor_values
            The keys are the sensor's names, the values are the measured values.
        fwd_model_name
            Name of the forward model this experiment refers to.
        """

        # log at beginning so that errors can be associated
        logger.debug(f"Adding experiment '{exp_name}'")

        # check all keyword arguments are given
        if type(sensor_values) is not dict:
            raise TypeError(
                f"The sensor_values must be given as a dictionary. However, "
                f"found type '{type(sensor_values)}'."
            )
        if type(fwd_model_name) is not str:
            raise TypeError(
                f"The fwd_model_name must be given as a string. However, "
                f"found type '{type(fwd_model_name)}'."
            )

        # check if the given forward model exists
        if fwd_model_name not in self._forward_models.keys():
            raise RuntimeError(
                f"The forward model '{fwd_model_name}' does not exist! You need to "
                f"define it before adding experiments that refer to it."
            )

        # check that the stated forward model is consistent with the experiment
        experiment_sensors = [*sensor_values.keys()]
        input_sensors = self._forward_models[fwd_model_name].input_sensors
        for input_sensor in input_sensors:
            if input_sensor.name not in experiment_sensors:
                raise RuntimeError(
                    f"The forward model's ({fwd_model_name}) input sensor "
                    f"'{input_sensor.name}' is not provided by the given "
                    f"experiment '{exp_name}'!"
                )
        output_sensors = self._forward_models[fwd_model_name].output_sensors
        for output_sensor in output_sensors:
            if output_sensor.name not in experiment_sensors:
                raise RuntimeError(
                    f"The forward model's ({fwd_model_name}) output sensor "
                    f"'{output_sensor.name}' is not provided by the given "
                    f"experiment '{exp_name}'!"
                )

<<<<<<< HEAD
        # check that vector-valued sensor_values are given as numpy-arrays; if
        # not (e.g. if lists or tuples are given) change them to numpy-ndarrays
=======
        # check if all sensor_values have the same lengths
        vector_lengths = set()
        for sensor_name, values in sensor_values.items():
            vector_lengths.add(len_or_one(values))
        if len(vector_lengths) > 1:
            raise RuntimeError(
                f"The sensor values must be all scalars or vectors of the same length. "
                f"However, found the lengths {vector_lengths}."
            )

        # check that vector-valued sensor_values are given as numpy-arrays; if not
        # (e.g. if lists or tuples are given) change them to numpy-ndarrays
>>>>>>> c7df033e
        sensor_values_numpy = cp.copy(sensor_values)
        for sensor_name, values in sensor_values.items():
            if hasattr(values, "__len__"):
                if not isinstance(values, np.ndarray):
                    sensor_values_numpy[sensor_name] = np.array(values)

        # throw warning when the experiment name was defined before
        if exp_name in self._experiments.keys():
            logger.warning(
                f"Experiment '{exp_name}' is already defined "
                f"and will be overwritten!"
            )

        # add the experiment to the central dictionary
        self._experiments[exp_name] = {
            "sensor_values": sensor_values_numpy,
            "forward_model": fwd_model_name,
        }

    def get_parameters(
        self, theta: Union[np.ndarray, th.Tensor], prm_def: dict
    ) -> dict:
        """
        Extracts the numeric values for given parameters from the parameter vector theta
        and the constant parameters of the problem.

        Parameters
        ----------
        theta
            A numeric parameter vector passed to the loglike and logprior method. Which
            parameters these numbers refer to can be checked by calling
            self.theta_explanation() once the problem is set up.
        prm_def
            Defines which parameters to extract. The keys of this dictionary are the
            global parameter names, while the values are the local parameter names. In
            most cases global and local names will be identical, but sometimes it is
            convenient to define a local parameter name, e.g. in the forward model.

        Returns
        -------
        prms
            Contains <local parameter name> : <(global) parameter value> pairs.
        """
        prms = {}
        for global_name, local_name in prm_def.items():
            idx = self._parameters[global_name].index
            if idx is None:
                # in this case, the parameter is a constant and hence not read from
                # theta, but from the internal library
                prms[local_name] = self._parameters[global_name].value
            else:
                # in this case, the parameter is a latent parameter, and its value is
                # read from theta
                idx_end = self._parameters[global_name].index_end
                if idx == (idx_end - 1):
                    # scalars should not be returned as one-element-lists
                    prms[local_name] = theta[idx]
                else:
                    prms[local_name] = theta[idx:idx_end]
        return prms

    def get_experiment_names(
        self,
        forward_model_names: Union[str, List[str], None] = None,
        sensor_names: Union[str, List[str], None] = None,
        experiment_names: Union[str, List[str], None] = None,
    ) -> list:
        """
        Extracts the names of all experiments which refer to a given list of forward
        models and/or to a given list of sensor names from a given list of
        experiment names.

        Parameters
        ----------
        forward_model_names
            The names of the forward model the experiments should refer to.
        sensor_names
            The names of the sensors the experiments should should contain.
        experiment_names
            The names of the experiments to sub-select from. If None is given, then all
            experiments of the problem will be used.

        Returns
        -------
        relevant_experiment_names
            The names of the sub-selected experiments.
        """

        # at least one of forward_model_names and sensor_names must be given
        if (forward_model_names is None) and (sensor_names is None):
            raise RuntimeError(
                f"You did not specify any forward model(s) or sensor name(s)."
            )

        # if experiments is not further specified it is assumed that all given
        # experiments should be used
        if experiment_names is None:
            experiment_names = [*self._experiments.keys()]

        # this is for collecting the experiments
        relevant_experiment_names = []

        # get the experiments which refer to the given forward models
        if forward_model_names is not None:
            forward_model_names_list = make_list(forward_model_names)
            for exp_name in experiment_names:
                exp_dict = self._experiments[exp_name]
                fwd_model_name = exp_dict["forward_model"]
                if fwd_model_name in forward_model_names_list:
                    relevant_experiment_names.append(exp_name)
            experiment_names = relevant_experiment_names

        # get the experiments which contain the given sensors
        if sensor_names is not None:
            relevant_experiment_names = []
            sensor_names_list = make_list(sensor_names)
            for exp_name in experiment_names:
                exp_dict = self._experiments[exp_name]
                exp_sensors = [*exp_dict["sensor_values"].keys()]
                if all([s in exp_sensors for s in sensor_names_list]):
                    relevant_experiment_names.append(exp_name)

        return relevant_experiment_names

    def get_theta_names(self, tex: bool = False, components: bool = False) -> list:
        """
        Returns the parameter names of the parameter vector theta in the corresponding
        order (either in tex- or conventional format).

        Parameters
        ----------
        tex
            If True, the TeX-names of the parameters will be returned, otherwise the
            names as they are used in the code will be returned.
        components
            If True, parameters with dimension > 1 are returned component-wise; e.g.,
            if 'alpha' is a 2D parameter, it will be returned as 'alpha_1' and
            'alpha_2'. If False, only 'alpha' would be returned.

        Returns
        -------
        theta_names
            List of strings with the parameter names appearing in theta.
        """
        # assemble the parameter's names in the order as they appear in theta
        theta_names = []
        indices = []
        for prm_name, parameter in self._parameters.items():
            if parameter.is_latent:
                # add the parameter indices for checking later
                idx = parameter.index
                dim = parameter.dim
                if components and (dim > 1):
                    idx_end = parameter.index_end
                    indices += [*range(idx, idx_end)]
                else:
                    indices.append(parameter.index)
                # add the parameter names
                if tex and parameter.tex is not None:
                    if components and (dim > 1):
                        for i in range(dim):
                            theta_names.append(
                                add_index_to_tex_prm_name(parameter.tex, i + 1)
                            )
                    else:
                        theta_names.append(parameter.tex)
                else:
                    if components and (dim > 1):
                        for i in range(dim):
                            theta_names.append(f"{prm_name}_{i + 1}")
                    else:
                        theta_names.append(prm_name)
        # order the theta_names according to their index-values; note that this step is
        # not necessary for insertion ordered dicts (Python 3.6+), since in this case
        # theta_names will already be in the right order
        theta_names = [name for _, name in sorted(zip(indices, theta_names))]
        return theta_names

    def theta_explanation(self, check_consistency: bool = True) -> str:
        """
        Logs and returns a string on how the theta-vector, which is the numeric
        parameter vector that is given to the self.loglike and self.logprior methods,
        is interpreted with respect to the problem's parameters. The printout will tell
        you which parameter is connected to which index of theta.

        Parameters
        ----------
        check_consistency
            When True, a consistency check is performed before printing the
            explanations on theta. When False, this check is skipped.

        Returns
        -------
        s
            The constructed string when 'log' was set to False.
        """

        # an explanation is not printed if the problem is inconsistent
        if check_consistency:
            self.check_problem_consistency()

        # collect the list of theta names in the right order
        theta_names = self.get_theta_names()

        # construct the info-string
        s = "\n+---------------------------+\n"
        s += "|  Theta  |    Parameter    |\n"
        s += "|  index  |      name       |\n"
        s += "|---------------------------|\n"
        for prm_name in theta_names:
            idx = self.parameters[prm_name].index
            dim = self.parameters[prm_name].dim
            if dim == 1:
                s += f"|{idx:7d} --> {prm_name:<15s}|\n"
            else:
                idx_str = f"{idx}-{idx + dim - 1}"
                s += f"|{idx_str:>7s} --> {prm_name:<15s}|\n"
        s += "+---------------------------+\n"

        return s

    def add_forward_model(self, name: str, forward_model: ForwardModelBase):
        """
        Adds a forward model to the inference problem. Note that multiple forward models
        can be added to one problem.

        Parameters
        ----------
        name
            The name of the forward model to be added.
        forward_model
            Defines the forward model. Check out forward_model.py to see a template for
            the forward model definition. The user will then have to derive his own
            forward model from that base class.
        """

        # log at beginning so that errors can be associated
        logger.debug(f"Adding forward model '{name}'")

        # check if all given model parameters have already been added to the inference
        # problem; note that the forward model can only be added to the problem after
        # the corresponding parameters were defined
        for prm_name in forward_model.prms_def:
            self._parameters.confirm_that_parameter_exists(prm_name)

        # check if the given name for the forward model has already been used
        if name in [*self._forward_models.keys()]:
            raise RuntimeError(
                f"The given name '{name}' for the forward model has already been used "
                f"for another forward model. Please choose another name."
            )

        # check if the given forward model has an output sensor with a name that is
        # already used for an output sensor of another forward model
        for existing_name, existing_fwd_model in self._forward_models.items():
            for output_sensor in existing_fwd_model.output_sensor_names:
                if output_sensor in forward_model.output_sensor_names:
                    raise RuntimeError(
                        f"The given forward model '{name}' has an output sensor "
                        f"'{output_sensor}', \nwhich is also defined as an output "
                        f"sensor in the already defined forward model "
                        f"'{existing_name}'.\nPlease choose a different name for "
                        f"output sensor '{output_sensor}' in forward model '{name}'."
                    )

        # add the given forward model to the internal forward model dictionary under
        # the given forward model name
        self._forward_models[name] = forward_model

    def add_noise_model(self, noise_model: NoiseModelBase):
        """
        Adds a noise model to the inference problem.

        Parameters
        ----------
<<<<<<< HEAD
        noise_model : obj[NoiseModelBase]
            The noise model object, e.g. from NormalNoise. Check out noise.py to
            see some noise model classes.
        experiments : str, list[str], None, optional
            Defines the experiments (by their names) the added noise model
            refers to. If None is given, the experiments will be assigned
            automatically based on the noise model's sensor interface.
=======
        noise_model
            The noise model object, e.g. from NormalNoise. Check out noise.py to see
            some noise model classes.
>>>>>>> c7df033e
        """

        # check if the noise model has been assigned a name; if not, assign one
        if noise_model.name is None:
            noise_model.name = f"noise_model_{len(self.noise_models)}"
            logger.debug(
                f"Adding noise model '{noise_model.name}' (name assigned automatically)"
            )
        else:
            logger.debug(f"Adding noise model '{noise_model.name}'")

        # check if all given noise model parameters have already been added to
        # the inference problem
        for prm_name in noise_model.prms_def:
            if prm_name not in self._parameters.keys():
                raise RuntimeError(
                    f"The noise model parameter '{prm_name}' has not been defined yet."
                    f"\nYou have to add all noise model parameters to the problem "
                    f"before adding the noise model.\nYou can use the 'add_parameter' "
                    f"method for this purpose."
                )

        # add the problem's experiments to the noise model (this is just a pointer!)
        # for noise_model-internal checks
        noise_model.problem_experiments = self._experiments
        # finally, add the noise_model to the internal dict
        self._noise_models.append(noise_model)

    def assign_experiments_to_noise_models(self):
        """
        Assigns each noise model the corresponding experiment names, based on the sensor
        names, that are defined for each noise model. This function is intended to be
        called after the problem was fully defined. Alternatively, you can assign the
        experiments 'by hand', by using the NoiseModelBase's 'add_experiments' method.
        """
        logger.debug("Assigning experiments to noise models")
        n_experiments_defined = len(self._experiments)
        n_experiments_noise = 0
        for noise_model in self._noise_models:
<<<<<<< HEAD
            if noise_model.assign_experiments_automatically:
                # get experiments that contain all of the noise model's sensors
                experiment_names = self.get_experiment_names(
                    sensor_names=noise_model.sensor_names)
                n_experiments_noise += len(experiment_names)
                # add the relevant experiment names to the noise model
                noise_model.add_experiments(experiment_names)
            else:
                n_experiments_noise += len(noise_model.experiment_names)
            noise_model.prepare_corr_dict()
=======
            # get the experiments that contain all of the noise model's sensors
            experiment_names = self.get_experiment_names(
                sensor_names=noise_model.sensor_names
            )
            n_experiments_noise += len(experiment_names)
            # add the relevant experiment names to the noise model
            noise_model.add_experiments(experiment_names)
>>>>>>> c7df033e

        # check if there is the same number of experiments over all noise models as
        # defined for the inference problem
        if n_experiments_noise != n_experiments_defined:
            # this is not necessarily an error; it also happens in a valid setup when
            # more than one noise model are defined for one forward model; in a future
            # version, there could be an info message here
            pass

        # check that each globally defined experiment appears in one of the noise models
        exp_names_in_noise_models = set()
        for noise_model in self._noise_models:
            for exp_name_noise in noise_model.experiment_names:
                exp_names_in_noise_models.add(exp_name_noise)

        for exp_name in self._experiments.keys():
            if exp_name not in exp_names_in_noise_models:
                # undo the adding of the experiment names
                for noise_model in self._noise_models:
                    noise_model.experiment_names = []
                # one may argue, that this could also be only a warning here
                raise RuntimeError(
                    f"The globally defined experiment '{exp_name}' does not appear in "
                    f"any of the noise models!"
                )

    def transform_experimental_data(
        self, f: Callable, args: tuple = (), **kwargs
    ) -> "InferenceProblem":
        """
        Creates a full copy of the problem the experimental data of which is transformed
        in some way. This might be a necessary pre-processing step for an inference
        engine in order to be able to solve the problem. Note that the original problem
        remains unchanged.

        Parameters
        ----------
        f
            The function that is applied on each of the experiment's sensor values.
        args
            Additional positional arguments to be passed to f.
        kwargs
            Keyword arguments to be passed to f.

        Returns
        -------
        self_copy
            A full copy of self where the experimental data has been transformed in the
            specified fashion.
        """

        logger.debug(f"Transforming experimental data using f = '{f.__name__}'")

        # the original problem shall not be touched, so we create a copy here to which
        # the transformation will be applied; however, sometimes this is not possible,
        # hence the try-except frame
        try:
            self_copy = cp.deepcopy(self)
        except:
            logger.warning(
                "The inference problem could not be deep-copied! "
                "The original problem will be modified!"
            )
            self_copy = self

        # transform the sensor values from the experiments by applying the specified
        # function with the given arguments to them
        for exp_name in self_copy._experiments.keys():
            sensor_values = self_copy._experiments[exp_name]["sensor_values"]
            for sensor_name in sensor_values.keys():
                sensor_values[sensor_name] = f(
                    sensor_values[sensor_name], *args, **kwargs
                )

        return self_copy<|MERGE_RESOLUTION|>--- conflicted
+++ resolved
@@ -592,23 +592,8 @@
                     f"experiment '{exp_name}'!"
                 )
 
-<<<<<<< HEAD
         # check that vector-valued sensor_values are given as numpy-arrays; if
         # not (e.g. if lists or tuples are given) change them to numpy-ndarrays
-=======
-        # check if all sensor_values have the same lengths
-        vector_lengths = set()
-        for sensor_name, values in sensor_values.items():
-            vector_lengths.add(len_or_one(values))
-        if len(vector_lengths) > 1:
-            raise RuntimeError(
-                f"The sensor values must be all scalars or vectors of the same length. "
-                f"However, found the lengths {vector_lengths}."
-            )
-
-        # check that vector-valued sensor_values are given as numpy-arrays; if not
-        # (e.g. if lists or tuples are given) change them to numpy-ndarrays
->>>>>>> c7df033e
         sensor_values_numpy = cp.copy(sensor_values)
         for sensor_name, values in sensor_values.items():
             if hasattr(values, "__len__"):
@@ -884,19 +869,9 @@
 
         Parameters
         ----------
-<<<<<<< HEAD
-        noise_model : obj[NoiseModelBase]
-            The noise model object, e.g. from NormalNoise. Check out noise.py to
-            see some noise model classes.
-        experiments : str, list[str], None, optional
-            Defines the experiments (by their names) the added noise model
-            refers to. If None is given, the experiments will be assigned
-            automatically based on the noise model's sensor interface.
-=======
         noise_model
             The noise model object, e.g. from NormalNoise. Check out noise.py to see
             some noise model classes.
->>>>>>> c7df033e
         """
 
         # check if the noise model has been assigned a name; if not, assign one
@@ -936,7 +911,6 @@
         n_experiments_defined = len(self._experiments)
         n_experiments_noise = 0
         for noise_model in self._noise_models:
-<<<<<<< HEAD
             if noise_model.assign_experiments_automatically:
                 # get experiments that contain all of the noise model's sensors
                 experiment_names = self.get_experiment_names(
@@ -947,15 +921,6 @@
             else:
                 n_experiments_noise += len(noise_model.experiment_names)
             noise_model.prepare_corr_dict()
-=======
-            # get the experiments that contain all of the noise model's sensors
-            experiment_names = self.get_experiment_names(
-                sensor_names=noise_model.sensor_names
-            )
-            n_experiments_noise += len(experiment_names)
-            # add the relevant experiment names to the noise model
-            noise_model.add_experiments(experiment_names)
->>>>>>> c7df033e
 
         # check if there is the same number of experiments over all noise models as
         # defined for the inference problem
