--- conflicted
+++ resolved
@@ -61,14 +61,9 @@
         self.unit = unit
 
         # translate the input to a coords-array
-<<<<<<< HEAD
-        self.coords, self._order = process_spatiotemporal_coordinates(
-            x=x, y=y, z=z, coords=coords, order=order)
-=======
         self.coords, self._order = process_spatial_coordinates(
             x=x, y=y, z=z, coords=coords, order=order
         )
->>>>>>> c7df033e
 
         # this contains the information which row contains which coordinate
         self.index_dict = {coord: i for i, coord in enumerate(self._order)}
