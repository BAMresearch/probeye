# standard library
from typing import Union, Optional, List

# third party imports
from tabulate import tabulate
from loguru import logger
import numpy as np

# local imports
from probeye.subroutines import titled_table
from probeye.subroutines import simplified_list_string
from probeye.subroutines import len_or_one
from probeye.definition.prior import PriorBase


class Parameters(dict):
    """
    The main parameter 'library'. In this dictionary, all of the problem's parameters
    are stored. The parameter's names are the keys, and the associated values are
    ParameterProperties-objects, see below.
    """

    def add_parameter(
        self,
        prm_name: str,
        prm_type: str,
        dim: Optional[int] = 1,
        const: Union[int, float, np.ndarray, None] = None,
        prior: Union[tuple, list, None] = None,
        info: str = "No explanation provided",
        tex: Optional[str] = None,
    ):
        """
        Adds a parameter ('const' or 'latent') to the Parameters-object. The main
        functionality of this method is to distinguish between the two types ('const'
        and 'latent') and in creating the prior-object and adding the prior-parameters
        when adding a latent param. to the problem.

        Parameters
        ----------
        prm_name
            The name of the parameter which should be added to the problem.
        prm_type
            Either 'model' (for a model parameter), 'prior' (for a prior parameter) or
            'likelihood' (for a likelihood parameter).
        dim
            The parameter's dimension.
        const
            If the added parameter is a 'const'-parameter, the corresponding value has
            to be specified by this argument.
        prior
            If the added parameter is a 'latent'-parameter, this argument has to be
            given as a 2-tuple. The first element (a string) defines the prior-type
            (will be referenced in inference routines). The 2nd element must be a
            dictionary stating the prior's parameters as keys and their numeric values
            as values or the name of a pre-defined parameter within the problem scope.
            An example for a normal prior: ('normal', {'loc': 0.0, 'scale': 1.0}). In
            order to define the prior's parameters, check out the prior definitions in
            priors.py.
        info
            Short explanation on the added parameter.
        tex
            The TeX version of the parameter's name, for example r'$\beta$' for a
            parameter named 'beta'.
        """

        # make sure the parameters has not been defined yet
        self.confirm_that_parameter_does_not_exists(prm_name)

        # if neither const nor prior are given, the parameter is interpreted as being
        # defined as latent with an uninformative prior
        if const is None and prior is None:
            prior = ("uninformative", {})

        # add the parameter to the central parameter dictionary
        if prior is not None:  # i.e. adding 'latent'-parameter
            # first, define the index of this parameter in the numeric vector theta,
            # which is given to self.loglike and self.logprior
            prm_index = self.n_latent_prms_dim  # type: Union[int, None]
            prm_dim = dim
            # the prm_value is reserved for 'const'-parameter; hence, it is set to None
            # in this case, where we are adding a 'latent'-param.
            prm_value = None
            # the remaining code in this if-branch defines the prior that is associated
            # with this 'latent'-parameter; first, however, check whether the given
            # prior has a valid structure
            if type(prior) not in [list, tuple]:
                raise TypeError(
                    f"The given prior is of type {type(prior)} but must be "
                    f"either a list or a tuple!"
                )
            if len(prior) != 2:
                raise RuntimeError(
                    f"The given prior must be a list/tuple with two elements. "
                    f"However, the given prior has {len(prior)} element(s)."
                )
            if type(prior[0]) is not str:
                raise TypeError(
                    f"The first element of the prior must be of type string. "
                    f"However, the given first element is of type "
                    f"{type(prior[0])}."
                )
            if type(prior[1]) is not dict:
                raise TypeError(
                    f"The second element of the prior must be of type dict. "
                    f"However, the given second element is of type "
                    f"{type(prior[1])}."
                )
            # extract the prior's elements
            prior_type = prior[0]  # e.g. 'normal', 'lognormal', etc.
            prior_dict = prior[1]  # dictionary with parameter-value pairs
            prior_parameter_names = []  # type: List[Union[str, dict]]
            for prior_parameter_name, value in prior_dict.items():
                # create unique name for this prior parameter
                new_name = f"{prior_parameter_name}_{prm_name}"
                if type(value) in {float, int, list, tuple, np.ndarray}:
                    # in this case, the prior-parameter is considered a 'const'-
                    # parameter and added to the problem accordingly here
                    default_info = f"{prior_type.capitalize()} "
                    default_info += f"prior's parameter "
                    default_info += f"for latent parameter '{prm_name}'"
                    # the following call is recursive, but only with a depth of one,
                    # since the added parameter is a constant here
                    self.add_parameter(
                        new_name, "prior", const=value, info=default_info
                    )
                    prior_parameter_names.append(new_name)
                elif type(value) is str:
                    # in this case the prior-parameter is defined as an already defined
                    # parameter with the name stated in value
                    self.confirm_that_parameter_exists(value)
                    prior_parameter_names.append({value: new_name})
                else:
                    raise TypeError(
                        f"The prior-parameter {new_name} is not assigned a "
                        f"float, int or str, but something of type "
                        f"{type(value)}."
                    )
            prior_name = f"{prm_name}_{prior_type}"  # unique name of this prior
            prm_prior = PriorBase(
                prm_name, prior_parameter_names, prior_name, prior_type
            )  # type: Union[PriorBase, None]
            logger.debug(
                f"Adding  latent  {prm_type}-parameter "
                f"{prm_name} with {prior_type} prior to problem"
            )

        else:
            # in this case we are adding a 'const'-parameter, which means that the
            # prm_index and prm_prior values are not used here
            prm_index = None
            prm_dim = len_or_one(const)
            prm_prior = None
            prm_value = const
            logger.debug(
                f"Adding constant {prm_type}-parameter "
                f"{prm_name} = {prm_value} to problem"
            )

        # add the parameter to the central parameter dictionary
        self[prm_name] = ParameterProperties(
            {
                "index": prm_index,
                "dim": prm_dim,
                "type": prm_type,
                "prior": prm_prior,
                "value": prm_value,
                "info": info,
                "tex": tex,
            }
        )

    def __setitem__(self, key: str, value: "ParameterProperties"):
        """
        Performs some checks before adding a parameter to the dictionary.

        Parameters
        ----------
        key
            The key of the key-value pair to be added to self.
        value
            The value of the key-value pair to be added to self.
        """
        if type(key) != str:
            raise ValueError(
                f"The key must be a parameters name (string), but you provided "
                f"something of type '{type(key)}'."
            )
        if type(value) != ParameterProperties:
            raise ValueError(
                f"The properties of your parameter must be given in form of an "
                f"ParameterProperties-object. But you provided something of "
                f"type '{type(value)}'."
            )
        super().__setitem__(key, value)

    def __delitem__(self, key: str):
        """
        Deletes an item from itself while taking care of additional actions. For example
        removing prior-parameters when deleting a latent parameter or keeping the index-
        attributes of the latent parameters consistent.

        Parameters
        ----------
        key
            The key of the key-value pair to be removed from self.
        """

        # the given key is a parameter's name (renaming for easier readability)
        prm_name = key

        # check if the given parameter exists
        self.confirm_that_parameter_exists(prm_name)

        # different steps must be taken depending on whether the parameter which should
        # be removed is a 'const'- or a 'latent'-parameter
        if self[prm_name].index is None:
            # in this case prm_name refers to a constant parameter; hence, we can simply
            # remove this parameter without having to take care of other things as we
            # will have to do for latent parameters
            dict.__delitem__(self, key)
        else:
            # in this case prm_name refers to a latent parameter; hence we need to also
            # remove the prior-parameters; also, we have to correct the index values of
            # the remaining latent parameters
            for prior_prm in self[prm_name].prior.hyperparameters.keys():
                self.__delitem__(prior_prm)  # recursive call
            dict.__delitem__(self, prm_name)
            # correct the indices of the remaining 'latent'-parameters; note that the
            # way how the correction is done is due to the fact that the parameter.index
            # attribute is protected, and cannot be changed directly from outside
            idx_dict = {}
            idx = 0
            for prm_name, parameter in self.items():
                if parameter.is_latent:
                    dim = parameter.dim
                    idx_dict[prm_name] = idx
                    idx += dim
            for prm_name, idx in idx_dict.items():
                self[prm_name] = self[prm_name].changed_copy(index=idx)

    def confirm_that_parameter_exists(self, prm_name: str):
        """
        Checks if a parameter, given by its name, exists among the currently defined
        parameters. An error is raised when the given parameter does not exist yet.

        Parameters
        ----------
        prm_name
            A global parameter name.
        """
        if prm_name not in self:
            raise RuntimeError(
                f"A parameter with name '{prm_name}' has not been defined yet."
            )

    def confirm_that_parameter_does_not_exists(self, prm_name: str):
        """
        Checks if a parameter, given by its name, exists among the currently defined
        parameters. An error is raised when the given parameter does already exist.

        Parameters
        ----------
        prm_name
            A global parameter name.
        """
        if prm_name in self:
            raise RuntimeError(
                f"A parameter with name '{prm_name}' has already been defined."
            )

    @property
    def prms(self) -> List[str]:
        """Access the names of all parameters as an attribute."""
        return [*self.keys()]

    @property
    def n_prms(self) -> int:
        """Access the number of all parameters as an attribute."""
        return len(self)

    @property
    def latent_prms(self) -> List[str]:
        """Access the names of all 'latent'-parameters as an attribute."""
        return [name for name, prm in self.items() if prm.is_latent]

    @property
    def latent_prms_dims(self) -> List[int]:
        """Access the individual dimensions of the latent parameters."""
        return [self[prm_name].dim for prm_name in self.latent_prms]

    @property
    def n_latent_prms(self) -> int:
        """Access the number of all 'latent'-parameters as an attribute."""
        return len(self.latent_prms)

    @property
    def n_latent_prms_dim(self) -> int:
        """Access the combined dimension of all latent parameters. This number is the
        number of elements in the theta vector."""
        return sum(self.latent_prms_dims)

    @property
    def constant_prms(self) -> List[str]:
        """Access the names of all 'const'-parameters as an attribute."""
        return [name for name, prm in self.items() if prm.is_const]

    @property
    def constant_prms_dict(self) -> dict:
        """Access the names and values of all 'const'-param. as an attribute."""
        return {name: prm.value for name, prm in self.items() if prm.is_const}

    @property
    def n_constant_prms(self) -> int:
        """Access the number of all 'const'-parameters as an attribute."""
        return len(self.constant_prms)

    @property
    def model_prms(self) -> List[str]:
        """Access the names of all 'model'-parameters as an attribute."""
        return [name for name, prm in self.items() if prm.type == "model"]

    @property
    def n_model_prms(self) -> int:
        """Access the number of all 'model'-parameters as an attribute."""
        return len(self.model_prms)

    @property
    def prior_prms(self) -> List[str]:
        """Access the names of all 'prior'-parameters as an attribute."""
        return [name for name, prm in self.items() if prm.type == "prior"]

    @property
    def n_prior_prms(self) -> int:
        """Access the number of all 'prior'-parameters as an attribute."""
        return len(self.prior_prms)

    @property
    def likelihood_prms(self) -> List[str]:
        """Access the names of all 'likelihood'-parameters as an attribute."""
        return [name for name, prm in self.items() if prm.type == "likelihood"]

    @property
    def n_likelihood_prms(self) -> int:
<<<<<<< HEAD
        """Access the number of all 'prior'-parameters as an attribute."""
=======
        """Access the number of all 'likelihood'-parameters as an attribute."""
>>>>>>> c176cdb0
        return len(self.likelihood_prms)

    def parameter_overview(self, tablefmt: str = "presto") -> str:
        """
        Returns a string providing an overview of the defined parameters.

        Parameters
        ----------
        tablefmt
            An argument for the tabulate function defining the style of the generated
            table. Check out tabulate's documentation for more info.

        Returns
        -------
        prm_string
            This string describes a nice table with some essential information on the
            parameters of the problem.
        """
        # each element describes one row in the table to be generated
        rows = [
            (
                "Model parameters",
                simplified_list_string(self.model_prms),
                self.n_model_prms,
            ),
            (
                "Prior parameters",
                simplified_list_string(self.prior_prms),
                self.n_prior_prms,
            ),
            (
                "Likelihood parameters",
                simplified_list_string(self.likelihood_prms),
                self.n_likelihood_prms,
            ),
            (
                "Const parameters",
                simplified_list_string(self.constant_prms),
                self.n_constant_prms,
            ),
            (
                "Latent parameters",
                simplified_list_string(self.latent_prms),
                self.n_latent_prms,
            ),
        ]
        # these are the strings appearing in the column headers
        headers = ["Parameter type/role", "Parameter names", "Count"]
        prm_table = tabulate(rows, headers=headers, tablefmt=tablefmt)
        prm_string = titled_table("Parameter overview", prm_table)
        return prm_string

    def parameter_explanations(self, tablefmt: str = "presto") -> str:
        """
        Returns a string providing short explanations on the defined parameters.

        Parameters
        ----------
        tablefmt
            An argument for the tabulate function defining the style of the generated
            table. Check out tabulate's documentation for more info.

        Returns
        -------
        prm_string
            This string describes a nice table with short explanations on the parameters
            of the problem.
        """
        rows = [(name, prm.info) for name, prm in self.items()]
        headers = ["Name", "Short explanation"]
        prm_table = tabulate(rows, headers=headers, tablefmt=tablefmt)
        prm_string = titled_table("Parameter explanations", prm_table)
        return prm_string

    def const_parameter_values(self, tablefmt: str = "presto") -> str:
        """
        Returns a string providing the values of the defined 'const'-parameters.

        Parameters
        ----------
        tablefmt
            An argument for the tabulate function defining the style of the generated
            table. Check out tabulate's documentation for more info.

        Returns
        -------
        prm_string
            This string describes a nice table with the names and values of the constant
            parameters of the problem.
        """
        rows = [
            (name, prm.value) for name, prm in self.items() if prm.value is not None
        ]
        headers = ["Name", "Value"]
        prm_table = tabulate(rows, headers=headers, tablefmt=tablefmt)
        prm_string = titled_table("Constant parameters", prm_table)
        return prm_string


class ParameterProperties:
    """
    Describes relevant properties of a ('latent' or 'const') parameter. Objects from
    this class are associated with the parameter's name in the dictionary class
    'Parameters', see above. The use of this class as opposed to a standard dictionary
    allows convenient auto-completion while coding.
    """

    def __init__(self, prm_dict: dict):
        """
        Parameters
        ----------
        prm_dict
            The keys are 'index', 'dim', 'type', 'role', 'prior', 'value', 'info' and
            'tex', while the values are the corresponding values of these properties.
            See also the explanations in InferenceProblem.__init__() for more detailed
            information.
        """
        # write attributes
        self._index = prm_dict["index"]
        self._type = prm_dict["type"]
        self._prior = prm_dict["prior"]
        self._value = prm_dict["value"]
        self.info = prm_dict["info"]
        self.tex = prm_dict["tex"]

        # the dimension (dim) attribute is only expected to be contained in the given
        # prm_dict, if an index is specified; if no index is specified, a constant is
        # given, which defines its dimension based on its value
        if self._index is None:
            # constant parameter
            self._dim = len_or_one(self._value)
        else:
            # latent parameter
            self._dim = prm_dict["dim"]

        # whitespace in the tex strings is a problem for some plotting routines, so they
        # are replaced here by a math-command for whitespace that does not contain
        # actual whitespace
        if self.tex:
            self.tex = self.tex.replace(" ", r"$\enspace$")

        # check the given values
        self.check_consistency()

    # noinspection PyShadowingBuiltins
    def changed_copy(
        self,
        index: Optional[int] = None,
        dim: Optional[int] = None,
        type: Optional[str] = None,
        prior: Union[list, tuple, None] = None,
        value: Union[int, float, np.ndarray, None] = None,
        info: Optional[str] = None,
        tex: Optional[str] = None,
    ) -> "ParameterProperties":
        """
        Convenience method that simplifies changing the attributes of a
        ParameterProperties object based on creating a new instance. The reason for this
        approach is that some of the attributes are private, and cannot (or at least
        should not) be changed directly from outside.

        See the explanations in InferenceProblem.__init__() for more detailed
        information on the arguments.
        """
        return ParameterProperties(
            {
                "index": index if index is not None else self._index,
                "dim": dim or self._dim,
                "type": type or self._type,
                "prior": prior or self._prior,
                "value": value or self._value,
                "info": info or self.info,
                "tex": tex or self.tex,
            }
        )

    def check_consistency(self):
        """
        Checks the defined attributes in both isolated checks (each attribute is checked
        without considering others) and cross-checks, where the combination of
        attributes is checked on consistency.
        """

        # ------------------------------- #
        #         Isolated checks         #
        # ------------------------------- #

        if not (type(self._index) == int or self._index is None):
            raise TypeError(
                f"Found invalid ParameterProperties._index attribute! It must be of "
                f"type int or None, but found {type(self._index)}."
            )

        if (self._index is not None) and (self._index < 0):
            raise ValueError(
                f"Found negative value for ParameterProperties._index! This attribute "
                f"must be a non-negative integer, but found a value of {self._index}."
            )

        if not (type(self._dim) == int or self._dim is None):
            raise TypeError(
                f"Found invalid ParameterProperties._dim attribute! It must be of type "
                f"int or None, but found {type(self._dim)}."
            )

        if (self._dim is not None) and (self._dim < 1):
            raise ValueError(
                f"Found value < 1 for ParameterProperties._dim! This attribute must be "
                f"an integer >= 1, but found a value of {self._dim}."
            )

        if self._type not in ["model", "prior", "likelihood"]:
            raise RuntimeError(
                f"Found invalid ParameterProperties._type attribute! It can only "
                f"assume the three values 'model', 'prior' or 'likelihood' but found "
                f"'{self._type}'."
            )

        if not (type(self._prior) == PriorBase or self._prior is None):
            raise TypeError(
                f"Found invalid ParameterProperties._prior attribute! It must be of "
                f"type PriorBase or None, but found {type(self._prior)}."
            )

        if not (
            type(self._value) in [float, int, list, tuple, np.ndarray]
            or self._value is None
        ):
            raise TypeError(
                f"Found invalid ParameterProperties._value attribute! It must be of "
                f"type float/int/list/tuple/numpy.ndarray or None, but found "
                f"{type(self._value)}."
            )

        # -------------------------------- #
        #           Cross checks           #
        # -------------------------------- #

        if self._index is not None:
            # in this case, we have a latent parameter
            if self._value is not None:
                raise RuntimeError(
                    f"ParameterProperties._index and ParameterProperties._value are "
                    f"both given (_index={self._index} and _value={self._value}), but "
                    f"one of them must be None!"
                )
            if self._prior is None:
                raise RuntimeError(
                    f"When ParameterProperties._index is not None "
                    f"ParameterProperties._prior cannot be None!"
                )
            if self._dim is None:
                raise RuntimeError(
                    f"When ParameterProperties._index is not None "
                    f"ParameterProperties._dim cannot be None!"
                )

        else:
            # in this case, we have a constant parameter
            if self._value is None:
                raise RuntimeError(
                    f"ParameterProperties._index and ParameterProperties._value are "
                    f"both None, but one of them must be not None!"
                )
            if self._prior is not None:
                raise RuntimeError(
                    f"ParameterProperties._index is None while Parameter"
                    f"Properties._prior is given ({self._prior}). This combination is "
                    f"not valid. Either the index must also be given, or the prior "
                    f"must also be None."
                )

    @property
    def index(self) -> int:
        """Access self._index from outside via self.index."""
        return self._index

    @index.setter
    def index(self, value: Union[int, float]):
        """Raise a specific error when trying to directly set self.index."""
        raise AttributeError("Changing a parameter's index directly is prohibited!")

    @property
    def dim(self) -> int:
        """Access self._dim from outside via self.dim."""
        return self._dim

    @dim.setter
    def dim(self, value: int):
        """Raise a specific error when trying to directly set self.dim."""
        raise AttributeError(
            "Changing a parameter's dimension (dim) directly is prohibited!"
        )

    @property
    def index_end(self) -> int:
        """Adds a pseudo-attribute self.index_end, which allows a convenient
        access to the (not-inclusive) end index in the parameter vector."""
        return self._index + self._dim

    @property
    def type(self) -> str:
        """Access self._type from outside via self.type."""
        return self._type

    @type.setter
    def type(self, value: str):
        """Raise a specific error when trying to directly set self.type."""
        raise AttributeError("Changing a parameter's type directly is prohibited!")

    @property
    def role(self) -> str:
        """Adds a pseudo-attribute self.role, which allows a convenient check
        on whether a parameter is latent or not."""
        return "latent" if self._index is not None else "const"

    @role.setter
    def role(self, value: str):
        """Raise a specific error when trying to directly set self.role."""
        raise AttributeError(
            "You cannot change a parameter's role directly! Use "
            "InferenceProblem.change_parameter_role instead."
        )

    @property
    def is_latent(self) -> bool:
        """Adds a pseudo-attribute self.is_latent, which allows a convenient
        check on whether a parameter is latent or not."""
        return self._index is not None

    @property
    def is_const(self) -> bool:
        """Adds a pseudo-attribute self.is_const, which allows a convenient
        check on whether a parameter is constant or not."""
        return not self.is_latent

    @property
    def prior(self) -> Union[tuple, list, None]:
        """Access self._prior from outside via self.prior."""
        return self._prior

    @prior.setter
    def prior(self, value: Union[tuple, list, None]):
        """Raise a specific error when trying to directly set self.prior."""
        raise AttributeError("Changing a parameter's prior directly is prohibited!")

    @property
    def value(self) -> Union[int, float]:
        """Access self._value from outside via self.value."""
        return self._value

    @value.setter
    def value(self, value: Union[int, float]):
        """Raise a specific error when trying to directly set self.value."""
        raise AttributeError("Changing a parameter's value directly is prohibited!")<|MERGE_RESOLUTION|>--- conflicted
+++ resolved
@@ -342,11 +342,7 @@
 
     @property
     def n_likelihood_prms(self) -> int:
-<<<<<<< HEAD
-        """Access the number of all 'prior'-parameters as an attribute."""
-=======
         """Access the number of all 'likelihood'-parameters as an attribute."""
->>>>>>> c176cdb0
         return len(self.likelihood_prms)
 
     def parameter_overview(self, tablefmt: str = "presto") -> str:
