--- conflicted
+++ resolved
@@ -1,10 +1,6 @@
 [metadata]
 name = probeye
-<<<<<<< HEAD
 version = attr: probeye.__version__
-=======
-version = 1.0.12
->>>>>>> c7df033e
 author = Alexander Klawonn
 author_email = alexander.klawonn@bam.de
 description = A general framework for setting up parameter estimation problems.
