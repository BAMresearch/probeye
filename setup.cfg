--- conflicted
+++ resolved
@@ -1,10 +1,6 @@
 [metadata]
 name = probeye
-<<<<<<< HEAD
 version = attr: probeye.__version__
-=======
-version = 1.0.16
->>>>>>> 3347ed50
 author = Alexander Klawonn
 author_email = alexander.klawonn@bam.de
 description = A general framework for setting up parameter estimation problems.
