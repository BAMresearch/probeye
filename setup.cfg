--- conflicted
+++ resolved
@@ -1,10 +1,6 @@
 [metadata]
 name = probeye
-<<<<<<< HEAD
 version = attr: probeye.__version__
-=======
-version = 2.0.0
->>>>>>> 2be478c4
 author = Alexander Klawonn
 author_email = alexander.klawonn@bam.de
 description = A general framework for setting up parameter estimation problems.
