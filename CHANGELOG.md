# probeye changelog

<<<<<<< HEAD
## 2.2.1 (2022-Mar-15)
### Changed
- Before the evaluation of a likelihood function, the parameter domains are checked.
### Added
- Added an 'interface' submodule which contains a method 'export_to_rdf' that allows to print a defined problem to an rdf-file.
- Latent parameters have domains now. A respective class has been added to the parameters.py-file.
=======
## 2.1.1 (2022-Mar-14)
### Changed
- Optimized general log-likelihood evaluation.
- Faster method for scaling covariance matrix by model output.
>>>>>>> 84bf055a

## 2.1.0 (2022-Feb-18)
### Changed
- extended the documentation in README.md
### Added
- added a 'readthedocs' documentation

## 2.0.3 (2022-Feb-16)
### Changed
- For simple cases, it is now not required anymore to specify the likelihood model's experiments and sensors when adding them to an inference problem.
- Removed the underscores in the inference submodules scipy_, emcee_, torch_ and dynesty_. These underscores resulted in some confusion ("Are functions from these modules intended to be used by the user?").

## 2.0.2 (2022-Feb-15)
### Added
- Added some error checks after calling the forward model's definition method to prevent wrong use and weird error messages.

## 2.0.1 (2022-Feb-14)
### Added
- Added a 'definition' method to the forward model that allows a clearer way of defining a forward model's parameters, input and output sensors. However, the old way of defining a forward model's interface still works too.

## 2.0.0 (2022-Feb-09)
### Changed
- revised the entire noise model framework to account for correlation setups
- the 'noise_model' is now generally relabeled as 'likelihood_model' since the term 'noise_model' resulted in some confusion
- when correlation effects are modeled, the log-likelihood function is now much more efficiently evaluated using the tripy package developed by Ioannis Koune (TNO)

## 1.0.17 (2022-Jan-19)
### Changed
- Noise models must now be added after all experiments have been added. This means that the relevant experiments can be assigned to the noise models right after they are added (this happens automatically). This in turn makes it unnecessary to copy a problem and assign the experiments as a kind of post-processing step in the different solvers.

## 1.0.16 (2021-Dec-03)
### Added
- added truncated normal distribution to the scipy-based prior classes

## 1.0.15 (2021-Dec-01)
### Added
- added dynesty-solver (probeye/inference/dynesty_ submodule)

## 1.0.14 (2021-Nov-29)
### Changed
- revised arviz-based post-processing routines

## 1.0.13 (2021-Nov-29)
### Changed
- fixed a bug with the probeye.txt file, which was missing in the build

## 1.0.12 (2021-Nov-28)
### Changed
- modified code format according to standard black and introduced type hints

## 1.0.11 (2021-Nov-10)
### Added
- added summary attribute to solver classes

## 1.0.10 (2021-Nov-10)
### Changed
- the evaluate_model_response method was moved from InferenceProblem to the solver classes
### Added
- added integration test for maximum likelihood estimation with uninformative priors

## 1.0.9 (2021-Nov-09)
### Changed
- deep-copying the inference problem in the solver classes is wrapped with try/except, since not all problems can be deepcopied

## 1.0.8 (2021-Nov-09)
### Added
- added feature of vector-valued parameters
- added new ParameterProperties attribute 'dim' for specifying a parameter's dimension
- added explicitly defined Jacobian in test_linear_regression to show how a user can define the Jacobian to his forward model
- added new integration test 'test_multivariate_prior.py' to show use of vector-valued parameters
### Changed
- changed PriorNormal to cover multivariate distributions
- moved 'probeye.txt' into the probeye directory
- the probeye_header function does not read from setup.cfg anymore (this file is not available after installing the package)
- more plots with different options are now generated in the integration tests

## 1.0.7 (2021-Oct-29)
### Added
- added probeye header-file 'probeye.txt'
- added loguru dependency
### Changed
- changed various print-commands to logging-commands using loguru

## 1.0.6 (2021-Oct-26)
### Added
- Added ScipySolver-class which provides a maximum likelihood solver
### Changed
- restructured solver routines for emcee and pyro to methods of corresponding solver-classes

## 1.0.5 (2021-Oct-22)
### Changed
- computation of Jacobian reshaped from 3d to 2d array
- corresponding modifications in pyro-solver
- adopted corresponding tests

## 1.0.4 (2021-Oct-20)
### Added
- torch submodule (in inference submodule)
- arviz-based post-processing for sampling methods (in postprocessing submodule)
- integration test with a correlation example
- new subroutines: flatten_generator, flatten, process_spatial_coordinates, translate_prms_def
- new script: correlation_models.py in inference/emcee module
- general plot-method in PriorBase
### Changed
- tool-independent noise model (in definition submodule)
- tool-independent normal noise model (in definition submodule)
- normal noise model for emcee (revised to be able to account for correlation)

## 1.0.3 (2021-Oct-04)
### Changed
- InferenceProblem class
  * One can now add latent parameters without explicitly defining a prior. When not stated, the prior will be assumed to be uninformative. The shortest way to do so is by: problem.add_parameter('a', 'model') for example. This is aiming at maximum likelihood problems, where no priors need to be defined.
  * Removed independent '_priors'-attribute. It is now dynamically derived from the '_parameters'-attribute. By that, the priors are not stored at two locations anymore. The only place where a prior is stored now is the 'prior'-attribute of the corresponding parameter.
  * Added parameter-consistency checks in the method check_problem_consistency.
  * Removed private _add_prior-method. The adding of a prior is now done directly in the add_parameter method.
  * Removed add_prior-test in test_inference_problem.py.
  * Moved most code of add_parameter-method to Parameters-class.
- ParameterProperties class
  * Removed '_role'-attribute. There is still a 'role'-property, which is derived from the '_index'-attribute.
  * Added 'changed_copy'-method for writing on the private attributes.
  * Added method check_consistency.
  * Added corresponding tests in test_parameter.py.

## 1.0.2 (2021-Sep-22)
### Changed (1 item)
- Sensor class:
  * Combined with PositionSensor. Now, the basic Sensor class provides the option to define sensor coordinates.
### Removed (1 item)
- PositionSensor class
  * Removal due to merge with the basic Sensor class.
### Added (1 item)
- Changelog
  * Added CHANGELOG.md to repository.

## 1.0.1 (2021-Sep-20)
### Changed (1 item)
- PositionProperties class:
  * Its attributes (except for info and tex) have been made private. They cannot be changed directly from outside anymore. This should prevent the user from messing up a well-defined InferenceProblem.
  * The corresponding tests have been extended to check this feature.<|MERGE_RESOLUTION|>--- conflicted
+++ resolved
@@ -1,18 +1,16 @@
 # probeye changelog
 
-<<<<<<< HEAD
 ## 2.2.1 (2022-Mar-15)
 ### Changed
 - Before the evaluation of a likelihood function, the parameter domains are checked.
 ### Added
 - Added an 'interface' submodule which contains a method 'export_to_rdf' that allows to print a defined problem to an rdf-file.
 - Latent parameters have domains now. A respective class has been added to the parameters.py-file.
-=======
+
 ## 2.1.1 (2022-Mar-14)
 ### Changed
 - Optimized general log-likelihood evaluation.
 - Faster method for scaling covariance matrix by model output.
->>>>>>> 84bf055a
 
 ## 2.1.0 (2022-Feb-18)
 ### Changed
