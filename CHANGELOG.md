--- conflicted
+++ resolved
@@ -1,14 +1,12 @@
 # probeye changelog
 
-<<<<<<< HEAD
 ## 1.0.X (2021-XX-XX)
 ### Changed
 - revised arviz-based post-processing routine in create_posterior_plot, create_trace_plot
-=======
+
 ## 1.0.12 (2021-Nov-11)
 ### Changed
 - modified code format according to standard black and introduced type hints
->>>>>>> c7df033e
 
 ## 1.0.11 (2021-Nov-10)
 ### Added
