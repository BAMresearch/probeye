--- conflicted
+++ resolved
@@ -1,14 +1,12 @@
 # probeye changelog
 
-<<<<<<< HEAD
 ## 1.0.X (2021-MMM-DD)
 ### Changed
 - extended the documentation in README.md
-=======
+
 ## 1.0.12 (2021-Nov-11)
 ### Changed
 - modified code format according to standard black and introduced type hints
->>>>>>> c7df033e
 
 ## 1.0.11 (2021-Nov-10)
 ### Added
