# probeye changelog

<<<<<<< HEAD
## 1.0.X (2021-MMM-DD)
### Changed
- extended the documentation in README.md
=======
## 1.0.9 (2021-Nov-09)
### Changed
- deep-copying the inference problem in the solver classes is wrapped with try/except, since not all problems can be deepcopied
>>>>>>> 2cb91dec

## 1.0.8 (2021-Nov-09)
### Added
- added feature of vector-valued parameters
- added new ParameterProperties attribute 'dim' for specifying a parameter's dimension
- added explicitly defined Jacobian in test_linear_regression to show how a user can define the Jacobian to his forward model
- added new integration test 'test_multivariate_prior.py' to show use of vector-valued parameters
### Changed
- changed PriorNormal to cover multivariate distributions
- moved 'probeye.txt' into the probeye directory
- the probeye_header function does not read from setup.cfg anymore (this file is not available after installing the package)
- more plots with different options are now generated in the integration tests

## 1.0.7 (2021-Oct-29)
### Added
- added probeye header-file 'probeye.txt'
- added loguru dependency
### Changed
- changed various print-commands to logging-commands using loguru

## 1.0.6 (2021-Oct-26)
### Added
- Added ScipySolver-class which provides a maximum likelihood solver
### Changed
- restructured solver routines for emcee and pyro to methods of corresponding solver-classes

## 1.0.5 (2021-Oct-22)
### Changed
- computation of Jacobian reshaped from 3d to 2d array
- corresponding modifications in pyro-solver
- adopted corresponding tests

## 1.0.4 (2021-Oct-20)
### Added
- torch submodule (in inference submodule)
- arviz-based post-processing for sampling methods (in postprocessing submodule)
- integration test with a correlation example
- new subroutines: flatten_generator, flatten, process_spatial_coordinates, translate_prms_def
- new script: correlation_models.py in inference/emcee module
- general plot-method in PriorBase
### Changed
- tool-independent noise model (in definition submodule)
- tool-independent normal noise model (in definition submodule)
- normal noise model for emcee (revised to be able to account for correlation)

## 1.0.3 (2021-Oct-04)
### Changed
- InferenceProblem class
  * One can now add latent parameters without explicitly defining a prior. When not stated, the prior will be assumed to be uninformative. The shortest way to do so is by: problem.add_parameter('a', 'model') for example. This is aiming at maximum likelihood problems, where no priors need to be defined.
  * Removed independent '_priors'-attribute. It is now dynamically derived from the '_parameters'-attribute. By that, the priors are not stored at two locations anymore. The only place where a prior is stored now is the 'prior'-attribute of the corresponding parameter.
  * Added parameter-consistency checks in the method check_problem_consistency.
  * Removed private _add_prior-method. The adding of a prior is now done directly in the add_parameter method.
  * Removed add_prior-test in test_inference_problem.py.
  * Moved most code of add_parameter-method to Parameters-class.
- ParameterProperties class
  * Removed '_role'-attribute. There is still a 'role'-property, which is derived from the '_index'-attribute.
  * Added 'changed_copy'-method for writing on the private attributes.
  * Added method check_consistency.
  * Added corresponding tests in test_parameter.py.

## 1.0.2 (2021-Sep-22)
### Changed (1 item)
- Sensor class:
  * Combined with PositionSensor. Now, the basic Sensor class provides the option to define sensor coordinates.
### Removed (1 item)
- PositionSensor class
  * Removal due to merge with the basic Sensor class.
### Added (1 item)
- Changelog
  * Added CHANGELOG.md to repository.

## 1.0.1 (2021-Sep-20)
### Changed (1 item)
- PositionProperties class:
  * Its attributes (except for info and tex) have been made private. They cannot be changed directly from outside anymore. This should prevent the user from messing up a well-defined InferenceProblem.
  * The corresponding tests have been extended to check this feature.<|MERGE_RESOLUTION|>--- conflicted
+++ resolved
@@ -1,14 +1,12 @@
 # probeye changelog
 
-<<<<<<< HEAD
 ## 1.0.X (2021-MMM-DD)
 ### Changed
 - extended the documentation in README.md
-=======
+
 ## 1.0.9 (2021-Nov-09)
 ### Changed
 - deep-copying the inference problem in the solver classes is wrapped with try/except, since not all problems can be deepcopied
->>>>>>> 2cb91dec
 
 ## 1.0.8 (2021-Nov-09)
 ### Added
