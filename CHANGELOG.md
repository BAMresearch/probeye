--- conflicted
+++ resolved
@@ -1,18 +1,16 @@
 # probeye changelog
 
-<<<<<<< HEAD
-## 2.2.1 (2022-Mar-15)
+## 2.2.0 (2022-Mar-XX)
 ### Changed
 - Before the evaluation of a likelihood function, the parameter domains are checked.
 ### Added
 - Added an 'interface' submodule which contains a method 'export_to_rdf' that allows to print a defined problem to an rdf-file.
 - Latent parameters have domains now. A respective class has been added to the parameters.py-file.
-=======
+
 ## 2.1.2 (2022-Mar-16)
 ### Changed
 - Fixed a bug in the pyro-solver.
 - Extended the linear_regression test to two and one variables (special cases).
->>>>>>> 05d0fd96
 
 ## 2.1.1 (2022-Mar-14)
 ### Changed
