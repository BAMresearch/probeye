--- conflicted
+++ resolved
@@ -1,10 +1,9 @@
 # probeye changelog
 
-<<<<<<< HEAD
-## 2.1.1 (2022-Feb-18)
+## 2.1.3 (2022-Mar-24)
 ### Changed
 - extended the documentation
-=======
+
 ## 2.1.2 (2022-Mar-16)
 ### Changed
 - Fixed a bug in the pyro-solver.
@@ -14,7 +13,6 @@
 ### Changed
 - Optimized general log-likelihood evaluation.
 - Faster method for scaling covariance matrix by model output.
->>>>>>> 9412b175
 
 ## 2.1.0 (2022-Feb-18)
 ### Changed
