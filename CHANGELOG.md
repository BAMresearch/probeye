# probeye changelog

<<<<<<< HEAD
## 1.0.X (2021-XX-XX)
### Changed
- revised arviz-based post-processing routine in create_posterior_plot, create_trace_plot
=======
## 1.0.9 (2021-Nov-09)
### Changed
- deep-copying the inference problem in the solver classes is wrapped with try/except, since not all problems can be deepcopied
>>>>>>> 2cb91dec

## 1.0.8 (2021-Nov-09)
### Added
- added feature of vector-valued parameters
- added new ParameterProperties attribute 'dim' for specifying a parameter's dimension
- added explicitly defined Jacobian in test_linear_regression to show how a user can define the Jacobian to his forward model
- added new integration test 'test_multivariate_prior.py' to show use of vector-valued parameters
### Changed
- changed PriorNormal to cover multivariate distributions
- moved 'probeye.txt' into the probeye directory
- the probeye_header function does not read from setup.cfg anymore (this file is not available after installing the package)
- more plots with different options are now generated in the integration tests

## 1.0.7 (2021-Oct-29)
### Added
- added probeye header-file 'probeye.txt'
- added loguru dependency
### Changed
- changed various print-commands to logging-commands using loguru

## 1.0.6 (2021-Oct-26)
### Added
- Added ScipySolver-class which provides a maximum likelihood solver
### Changed
- restructured solver routines for emcee and pyro to methods of corresponding solver-classes

## 1.0.5 (2021-Oct-22)
### Changed
- computation of Jacobian reshaped from 3d to 2d array
- corresponding modifications in pyro-solver
- adopted corresponding tests

## 1.0.4 (2021-Oct-20)
### Added
- torch submodule (in inference submodule)
- arviz-based post-processing for sampling methods (in postprocessing submodule)
- integration test with a correlation example
- new subroutines: flatten_generator, flatten, process_spatial_coordinates, translate_prms_def
- new script: correlation_models.py in inference/emcee module
- general plot-method in PriorBase
### Changed
- tool-independent noise model (in definition submodule)
- tool-independent normal noise model (in definition submodule)
- normal noise model for emcee (revised to be able to account for correlation)

## 1.0.3 (2021-Oct-04)
### Changed
- InferenceProblem class
  * One can now add latent parameters without explicitly defining a prior. When not stated, the prior will be assumed to be uninformative. The shortest way to do so is by: problem.add_parameter('a', 'model') for example. This is aiming at maximum likelihood problems, where no priors need to be defined.
  * Removed independent '_priors'-attribute. It is now dynamically derived from the '_parameters'-attribute. By that, the priors are not stored at two locations anymore. The only place where a prior is stored now is the 'prior'-attribute of the corresponding parameter.
  * Added parameter-consistency checks in the method check_problem_consistency.
  * Removed private _add_prior-method. The adding of a prior is now done directly in the add_parameter method.
  * Removed add_prior-test in test_inference_problem.py.
  * Moved most code of add_parameter-method to Parameters-class.
- ParameterProperties class
  * Removed '_role'-attribute. There is still a 'role'-property, which is derived from the '_index'-attribute.
  * Added 'changed_copy'-method for writing on the private attributes.
  * Added method check_consistency.
  * Added corresponding tests in test_parameter.py.

## 1.0.2 (2021-Sep-22)
### Changed (1 item)
- Sensor class:
  * Combined with PositionSensor. Now, the basic Sensor class provides the option to define sensor coordinates.
### Removed (1 item)
- PositionSensor class
  * Removal due to merge with the basic Sensor class.
### Added (1 item)
- Changelog
  * Added CHANGELOG.md to repository.

## 1.0.1 (2021-Sep-20)
### Changed (1 item)
- PositionProperties class:
  * Its attributes (except for info and tex) have been made private. They cannot be changed directly from outside anymore. This should prevent the user from messing up a well-defined InferenceProblem.
  * The corresponding tests have been extended to check this feature.<|MERGE_RESOLUTION|>--- conflicted
+++ resolved
@@ -1,14 +1,12 @@
 # probeye changelog
 
-<<<<<<< HEAD
 ## 1.0.X (2021-XX-XX)
 ### Changed
 - revised arviz-based post-processing routine in create_posterior_plot, create_trace_plot
-=======
+
 ## 1.0.9 (2021-Nov-09)
 ### Changed
 - deep-copying the inference problem in the solver classes is wrapped with try/except, since not all problems can be deepcopied
->>>>>>> 2cb91dec
 
 ## 1.0.8 (2021-Nov-09)
 ### Added
