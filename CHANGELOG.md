--- conflicted
+++ resolved
@@ -1,7 +1,6 @@
 # probeye changelog
 
-<<<<<<< HEAD
-## 3.0.0 (2022-Jun-29)
+## 3.0.0 (2022-Jul-01)
 ### Changed
 - The definition of the latent parameter's priors was revised (from tuples to objects).
 - Constant parameters are now added using a 'value' instead of the 'const' keyword argument in the InverseProblem's method 'add_parameter'.
@@ -14,11 +13,10 @@
 - Distribution classes have been added to make the prior-definition more clear.
 - A new experiment class was added.
 - A new correlation_model class was added.
-=======
+
 ## 2.3.3 (2022-Jul-01)
 ### Changed
 - The likelihood function in the emcee-solver has been equipped with a check if the log-prior was evaluated to minus infinity to prevent unnecessary likelihood evaluations.
->>>>>>> d10fbcd6
 
 ## 2.3.2 (2022-May-30)
 ### Added
