# probeye changelog

<<<<<<< HEAD
## 1.0.X (2021-MMM-DD)
### Changed
- extended the documentation in README.md
=======
## 1.0.8 (2021-Nov-09)
### Added
- added feature of vector-valued parameters
- added new ParameterProperties attribute 'dim' for specifying a parameter's dimension
- added explicitly defined Jacobian in test_linear_regression to show how a user can define the Jacobian to his forward model
- added new integration test 'test_multivariate_prior.py' to show use of vector-valued parameters
### Changed
- changed PriorNormal to cover multivariate distributions
- moved 'probeye.txt' into the probeye directory
- the probeye_header function does not read from setup.cfg anymore (this file is not available after installing the package)
- more plots with different options are now generated in the integration tests
>>>>>>> 5c752af5

## 1.0.7 (2021-Oct-29)
### Added
- added probeye header-file 'probeye.txt'
- added loguru dependency
### Changed
- changed various print-commands to logging-commands using loguru

## 1.0.6 (2021-Oct-26)
### Added
- Added ScipySolver-class which provides a maximum likelihood solver
### Changed
- restructured solver routines for emcee and pyro to methods of corresponding solver-classes

## 1.0.5 (2021-Oct-22)
### Changed
- computation of Jacobian reshaped from 3d to 2d array
- corresponding modifications in pyro-solver
- adopted corresponding tests

## 1.0.4 (2021-Oct-20)
### Added
- torch submodule (in inference submodule)
- arviz-based post-processing for sampling methods (in postprocessing submodule)
- integration test with a correlation example
- new subroutines: flatten_generator, flatten, process_spatial_coordinates, translate_prms_def
- new script: correlation_models.py in inference/emcee module
- general plot-method in PriorBase
### Changed
- tool-independent noise model (in definition submodule)
- tool-independent normal noise model (in definition submodule)
- normal noise model for emcee (revised to be able to account for correlation)

## 1.0.3 (2021-Oct-04)
### Changed
- InferenceProblem class
  * One can now add latent parameters without explicitly defining a prior. When not stated, the prior will be assumed to be uninformative. The shortest way to do so is by: problem.add_parameter('a', 'model') for example. This is aiming at maximum likelihood problems, where no priors need to be defined.
  * Removed independent '_priors'-attribute. It is now dynamically derived from the '_parameters'-attribute. By that, the priors are not stored at two locations anymore. The only place where a prior is stored now is the 'prior'-attribute of the corresponding parameter.
  * Added parameter-consistency checks in the method check_problem_consistency.
  * Removed private _add_prior-method. The adding of a prior is now done directly in the add_parameter method.
  * Removed add_prior-test in test_inference_problem.py.
  * Moved most code of add_parameter-method to Parameters-class.
- ParameterProperties class
  * Removed '_role'-attribute. There is still a 'role'-property, which is derived from the '_index'-attribute.
  * Added 'changed_copy'-method for writing on the private attributes.
  * Added method check_consistency.
  * Added corresponding tests in test_parameter.py.

## 1.0.2 (2021-Sep-22)
### Changed (1 item)
- Sensor class:
  * Combined with PositionSensor. Now, the basic Sensor class provides the option to define sensor coordinates.
### Removed (1 item)
- PositionSensor class
  * Removal due to merge with the basic Sensor class.
### Added (1 item)
- Changelog
  * Added CHANGELOG.md to repository.

## 1.0.1 (2021-Sep-20)
### Changed (1 item)
- PositionProperties class:
  * Its attributes (except for info and tex) have been made private. They cannot be changed directly from outside anymore. This should prevent the user from messing up a well-defined InferenceProblem.
  * The corresponding tests have been extended to check this feature.<|MERGE_RESOLUTION|>--- conflicted
+++ resolved
@@ -1,10 +1,9 @@
 # probeye changelog
 
-<<<<<<< HEAD
 ## 1.0.X (2021-MMM-DD)
 ### Changed
 - extended the documentation in README.md
-=======
+
 ## 1.0.8 (2021-Nov-09)
 ### Added
 - added feature of vector-valued parameters
@@ -16,7 +15,6 @@
 - moved 'probeye.txt' into the probeye directory
 - the probeye_header function does not read from setup.cfg anymore (this file is not available after installing the package)
 - more plots with different options are now generated in the integration tests
->>>>>>> 5c752af5
 
 ## 1.0.7 (2021-Oct-29)
 ### Added
