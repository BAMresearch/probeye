--- conflicted
+++ resolved
@@ -1,16 +1,16 @@
 # probeye changelog
 
-<<<<<<< HEAD
-## 1.0.X (2021-MMM-DD)
+## 2.1.0 (2022-Feb-XX)
 ### Changed
 - extended the documentation in README.md
-=======
+### Added
+- added a readthedocs documentation
+
 ## 2.0.0 (2022-Feb-09)
 ### Changed
 - revised the entire noise model framework to account for correlation setups
 - the 'noise_model' is now generally relabeled as 'likelihood_model' since the term 'noise_model' resulted in some confusion
 - when correlation effects are modeled, the log-likelihood function is now much more efficiently evaluated using the tripy package developed by Ioannis Koune (TNO)
->>>>>>> 2be478c4
 
 ## 1.0.17 (2022-Jan-19)
 ### Changed
